env_sampling_probability = 0.9
env_strength = 10.0

[[cameras]]
type="SimpleCamera"
look_from = [-100, 0, 0]
look_at = [0, 0, 0]
aperture_size = 0.03
vfov = 6

[[cameras]]
type="SimpleCamera"
look_from = [-5, 0, 0]
look_at = [0, 0, 0]
aperture_size = 0.03
focal_distance = 5.0
vfov = 27.2

[[cameras]]
type="SimpleCamera"
look_from = [-1, 0, 0]
look_at = [0, 0, 0]
aperture_size = 0.03
vfov = 90

<<<<<<< HEAD
[[render_settings]]
threads = 22
filename = "BDPT"
integrator = "BDPT"
max_bounces = 8
resolution.width = 512
resolution.height = 512
exposure = 1.0
min_samples = 16
camera_id = 1
russian_roulette = true
only_direct = false

#[[render_settings]]
#threads = 22
#filename = "PT"
#integrator = "PT"
#max_bounces = 8
#resolution.width = 512
#resolution.height = 512
#exposure = 1.0
#min_samples = 8
#camera_id = 1
#russian_roulette = true
#only_direct = false
#light_samples = 4
#

[[render_settings]]
threads = 22
filename = "LT"
integrator = "LT"
=======

[[render_settings]]
threads = 22
filename = "BDPT"
integrator = "BDPT"
>>>>>>> 82fc505f
max_bounces = 8
resolution.width = 512
resolution.height = 512
exposure = 1.0
min_samples = 8
camera_id = 1
russian_roulette = true
only_direct = false
<<<<<<< HEAD
light_samples = 4
camera_samples = 4

=======


#[[render_settings]]
#threads = 22
#filename = "LT"
#integrator = "LT"
#max_bounces = 8
#resolution.width = 1024
#resolution.height = 1024
#exposure = 1.0
#min_samples = 8
#camera_id = 1
#russian_roulette = true
#only_direct = false
#camera_samples = 8

>>>>>>> 82fc505f
<|MERGE_RESOLUTION|>--- conflicted
+++ resolved
@@ -1,95 +1,53 @@
-env_sampling_probability = 0.9
-env_strength = 10.0
-
-[[cameras]]
-type="SimpleCamera"
-look_from = [-100, 0, 0]
-look_at = [0, 0, 0]
-aperture_size = 0.03
-vfov = 6
-
-[[cameras]]
-type="SimpleCamera"
-look_from = [-5, 0, 0]
-look_at = [0, 0, 0]
-aperture_size = 0.03
-focal_distance = 5.0
-vfov = 27.2
-
-[[cameras]]
-type="SimpleCamera"
-look_from = [-1, 0, 0]
-look_at = [0, 0, 0]
-aperture_size = 0.03
-vfov = 90
-
-<<<<<<< HEAD
-[[render_settings]]
-threads = 22
-filename = "BDPT"
-integrator = "BDPT"
-max_bounces = 8
-resolution.width = 512
-resolution.height = 512
-exposure = 1.0
-min_samples = 16
-camera_id = 1
-russian_roulette = true
-only_direct = false
-
-#[[render_settings]]
-#threads = 22
-#filename = "PT"
-#integrator = "PT"
-#max_bounces = 8
-#resolution.width = 512
-#resolution.height = 512
-#exposure = 1.0
-#min_samples = 8
-#camera_id = 1
-#russian_roulette = true
-#only_direct = false
-#light_samples = 4
-#
-
-[[render_settings]]
-threads = 22
-filename = "LT"
-integrator = "LT"
-=======
-
-[[render_settings]]
-threads = 22
-filename = "BDPT"
-integrator = "BDPT"
->>>>>>> 82fc505f
-max_bounces = 8
-resolution.width = 512
-resolution.height = 512
-exposure = 1.0
-min_samples = 8
-camera_id = 1
-russian_roulette = true
-only_direct = false
-<<<<<<< HEAD
-light_samples = 4
-camera_samples = 4
-
-=======
-
-
-#[[render_settings]]
-#threads = 22
-#filename = "LT"
-#integrator = "LT"
-#max_bounces = 8
-#resolution.width = 1024
-#resolution.height = 1024
-#exposure = 1.0
-#min_samples = 8
-#camera_id = 1
-#russian_roulette = true
-#only_direct = false
-#camera_samples = 8
-
->>>>>>> 82fc505f
+env_sampling_probability = 0.9
+env_strength = 10.0
+
+[[cameras]]
+type="SimpleCamera"
+look_from = [-100, 0, 0]
+look_at = [0, 0, 0]
+aperture_size = 0.03
+vfov = 6
+
+[[cameras]]
+type="SimpleCamera"
+look_from = [-5, 0, 0]
+look_at = [0, 0, 0]
+aperture_size = 0.03
+focal_distance = 5.0
+vfov = 27.2
+
+[[cameras]]
+type="SimpleCamera"
+look_from = [-1, 0, 0]
+look_at = [0, 0, 0]
+aperture_size = 0.03
+vfov = 90
+
+
+[[render_settings]]
+threads = 22
+filename = "BDPT"
+integrator = "BDPT"
+max_bounces = 8
+resolution.width = 512
+resolution.height = 512
+exposure = 1.0
+min_samples = 8
+camera_id = 1
+russian_roulette = true
+only_direct = false
+
+
+#[[render_settings]]
+#threads = 22
+#filename = "LT"
+#integrator = "LT"
+#max_bounces = 8
+#resolution.width = 1024
+#resolution.height = 1024
+#exposure = 1.0
+#min_samples = 8
+#camera_id = 1
+#russian_roulette = true
+#only_direct = false
+#camera_samples = 8