--- conflicted
+++ resolved
@@ -1,346 +1,338 @@
-use crate::prelude::*;
-
-use std::marker::{Send, Sync};
-
-mod diffuse_light;
-mod ggx;
-mod lambertian;
-// mod passthrough;
-mod sharp_light;
-
-pub use diffuse_light::DiffuseLight;
-pub use ggx::{reflect, refract, GGX};
-pub use lambertian::Lambertian;
-// pub use passthrough::PassthroughFilter;
-pub use sharp_light::SharpLight;
-
-// type required for an id into the Material Table
-
-#[derive(Copy, Clone, Debug, Ord, PartialOrd, Eq, PartialEq)]
-pub enum MaterialId {
-    Material(u16),
-    Light(u16),
-    Camera(u16),
-}
-
-impl Default for MaterialId {
-    fn default() -> Self {
-        MaterialId::Material(0)
-    }
-}
-
-impl From<u16> for MaterialId {
-    fn from(value: u16) -> Self {
-        MaterialId::Material(value)
-    }
-}
-
-impl From<MaterialId> for usize {
-    fn from(value: MaterialId) -> Self {
-        match value {
-            MaterialId::Light(v) => v as usize,
-            MaterialId::Camera(v) => v as usize,
-            MaterialId::Material(v) => v as usize,
-        }
-    }
-}
-
-pub type MediumId = u8;
-
-#[allow(unused_variables)]
-pub trait Material<L: Field, E: Field>: Send + Sync {
-    // provide default implementations
-
-    // methods for sampling the bsdf, not related to the light itself
-
-    // evaluate bsdf
-    fn bsdf(
-        &self,
-        lambda: L,
-        uv: (f32, f32),
-        transport_mode: TransportMode,
-        wi: Vec3,
-        wo: Vec3,
-<<<<<<< HEAD
-    ) -> (SingleEnergy, PDF);
-=======
-    ) -> (E, PDF<E, SolidAngle>);
-    fn generate_and_evaluate(
-        &self,
-        lambda: L,
-        uv: (f32, f32),
-        transport_mode: TransportMode,
-        s: Sample2D,
-        wi: Vec3,
-    ) -> (E, Option<Vec3>, PDF<E, SolidAngle>);
->>>>>>> 09105dbb
-    fn generate(
-        &self,
-        lambda: L,
-        uv: (f32, f32),
-        transport_mode: TransportMode,
-        s: Sample2D,
-        wi: Vec3,
-<<<<<<< HEAD
-    ) -> Option<Vec3>;
-=======
-    ) -> Option<Vec3> {
-        self.generate_and_evaluate(lambda, uv, transport_mode, s, wi)
-            .1
-    }
->>>>>>> 09105dbb
-
-    fn outer_medium_id(&self, uv: (f32, f32)) -> MediumId {
-        0
-    }
-    fn inner_medium_id(&self, uv: (f32, f32)) -> MediumId {
-        0
-    }
-
-    // method to sample an emitted light ray with a wavelength and energy
-    // can fail when the material is not emissive
-    fn sample_emission(
-        &self,
-        point: Point3,
-        normal: Vec3,
-        wavelength_range: Bounds1D,
-        scatter_sample: Sample2D,
-        wavelength_sample: Sample1D,
-    ) -> Option<(
-        Ray,
-        SingleWavelength,
-        PDF<f32, SolidAngle>,
-        PDF<f32, Uniform01>,
-    )> {
-        None
-    }
-
-    // evaluate the spectral power distribution for the given light and angle
-    fn emission(&self, lambda: L, uv: (f32, f32), transport_mode: TransportMode, wi: Vec3) -> E {
-        E::ZERO
-    }
-    // evaluate the directional pdf if the spectral power distribution
-    fn emission_pdf(
-        &self,
-        lambda: L,
-        uv: (f32, f32),
-        transport_mode: TransportMode,
-        wo: Vec3,
-    ) -> PDF<E, SolidAngle> {
-        // hit is passed in to access the UV.
-        PDF::new(E::ZERO)
-    }
-
-    // method to sample the emission spectra at a given uv
-    fn sample_emission_spectra(
-        &self,
-        uv: (f32, f32),
-        wavelength_range: Bounds1D,
-        wavelength_sample: Sample1D,
-    ) -> Option<(L, PDF<E, Uniform01>)> {
-        None
-    }
-}
-
-#[macro_export]
-macro_rules! generate_enum {
-
-    ( $name:ident, ($l: ty, $e: ty), $( $s:ident),+) => {
-
-
-        impl Material<$l, $e> for $name {
-            fn generate(&self,
-                lambda: $l,
-                uv: (f32, f32),
-                transport_mode: TransportMode,
-                s: Sample2D,
-                wi: Vec3
-            ) -> Option<Vec3> {
-                match self {
-                    $($name::$s(inner) => inner.generate(lambda, uv, transport_mode, s, wi),)+
-                }
-            }
-            fn generate_and_evaluate(&self,
-                lambda: $l,
-                uv: (f32, f32),
-                transport_mode: TransportMode,
-                s: Sample2D,
-                wi: Vec3,
-            ) -> ($e, Option<Vec3>, PDF<$e, SolidAngle>) {
-                match self {
-                    $($name::$s(inner) => inner.generate_and_evaluate(lambda, uv, transport_mode, s, wi),)+
-                }
-            }
-
-            // TODO: change this function definition to take a uv and return a Vec3 and normal, or something
-            // that way you can have a uv dependence for emission, i.e. a textured light
-            fn sample_emission( &self,
-                point: Point3,
-                normal: Vec3,
-                wavelength_range: Bounds1D,
-                scatter_sample: Sample2D,
-                wavelength_sample: Sample1D,
-            ) -> Option<(Ray, WavelengthEnergy<$l, $e>, PDF<$e, SolidAngle>, PDF<$e, Uniform01>)>  {
-                match self {
-                    $($name::$s(inner) => inner.sample_emission(point, normal, wavelength_range, scatter_sample, wavelength_sample),)+
-                }
-            }
-
-            fn bsdf(
-                &self,
-                lambda: $l,
-                uv: (f32, f32),
-                transport_mode: TransportMode,
-                wi: Vec3,
-                wo: Vec3,
-            ) -> ($e, PDF<$e, SolidAngle>) {
-                debug_assert!(lambda > 0.0, "{}", lambda);
-                debug_assert!(wi.0.is_finite().all());
-                debug_assert!(wo.0.is_finite().all());
-                debug_assert!(wo != Vec3::ZERO);
-                let bsdf = match self {
-                    $($name::$s(inner) => inner.bsdf(lambda, uv, transport_mode, wi, wo),)+
-                };
-                debug_assert!(!(bsdf.0.check_inf().coerce(true) || bsdf.0.check_nan().coerce(true)), "{}: {:?}, {:?}, {:?}", self.get_name(), lambda, wi, wo);
-                debug_assert!(!((*bsdf.1).check_nan().coerce(true) || (*bsdf.1).check_inf().coerce(true)), "{}: {:?}, {:?}, {:?}", self.get_name(), lambda, wi, wo);
-                bsdf
-            }
-            fn emission(
-                &self,
-                lambda: $l,
-                uv: (f32, f32),
-                transport_mode: TransportMode,
-                wi: Vec3,
-            ) -> $e {
-                debug_assert!(lambda > 0.0, "{}", lambda);
-                match self {
-                    $($name::$s(inner) => inner.emission(lambda, uv, transport_mode, wi),)+
-                }
-            }
-
-            fn outer_medium_id(&self, uv: (f32, f32)) -> u8 {
-                match self {
-                    $($name::$s(inner) => inner.outer_medium_id(uv),)+
-                }
-            }
-
-            fn inner_medium_id(&self, uv: (f32, f32)) -> u8 {
-                match self {
-                    $($name::$s(inner) => inner.inner_medium_id(uv),)+
-                }
-            }
-            fn sample_emission_spectra(
-                &self,
-                uv: (f32, f32),
-                wavelength_range: Bounds1D,
-                wavelength_sample: Sample1D,
-            ) -> Option<($l, PDF<$e, Uniform01>)> {
-                match self {
-                    $(
-                        $name::$s(inner) => inner.sample_emission_spectra(uv, wavelength_range, wavelength_sample),
-                    )+
-                }
-            }
-        }
-    };
-    ( $name:ident, $( $s:ident),+) => {
-        #[derive(Clone)]
-        pub enum $name {
-            $(
-                $s($s),
-            )+
-        }
-        $(
-            impl From<$s> for $name {
-                fn from(value: $s) -> Self {
-                    $name::$s(value)
-                }
-            }
-        )+
-
-        impl $name {
-            pub fn get_name(&self) -> &str {
-                match self {
-                    $($name::$s(_) => $s::NAME,)+
-                }
-            }
-        }
-    };
-}
-
-generate_enum!(
-    MaterialEnum,
-    GGX,
-    Lambertian,
-    DiffuseLight,
-    SharpLight
-    // PassthroughFilter
-);
-
-generate_enum!(
-    MaterialEnum,
-    (f32, f32),
-    GGX,
-    Lambertian,
-    DiffuseLight,
-    SharpLight
-    // PassthroughFilter
-);
-
-// avoid implementing f32x4 for now, since it needs to be implemented for each constituent Material
-// generate_enum!(
-//     MaterialEnum,
-//     (f32x4, f32x4),
-//     GGX,
-//     Lambertian,
-//     DiffuseLight,
-//     SharpLight,
-//     PassthroughFilter
-// );
-
-pub type MaterialTable = Vec<MaterialEnum>;
-
-// #[cfg(test)]
-// mod tests {
-// use super::*;
-
-// #[test]
-// fn test_lambertian() {
-//     let lambertian = Lambertian::new(RGBColor::new(0.9, 0.2, 0.9));
-//     // simulate incoming ray from directly above
-//     let incoming: Ray = Ray::new(Point3::new(0.0, 0.0, 10.0), -Vec3::Z);
-//     let hit = HitRecord::new(0.0, Point3::ZERO, 0.0, Vec3::Z, Some(0), 0);
-//     let mut sampler: Box<dyn Sampler> = Box::new(RandomSampler::new());
-//     let v = lambertian.generate(&hit, &mut sampler, incoming.direction);
-//     assert!(v.is_some());
-//     let V = v.unwrap();
-//     println!("{:?}", lambertian.f(&hit, incoming.direction, V));
-//     assert!(lambertian.value(&hit, incoming.direction, V) > 0.0);
-//     println!("{:?}", V);
-//     assert!(V * Vec3::Z > 0.0);
-// }
-// #[test]
-// fn test_lambertian_integral() {
-//     let lambertian = Lambertian::new(RGBColor::new(1.0, 1.0, 1.0));
-//     // simulate incoming ray from directly above
-//     let incoming: Ray = Ray::new(Point3::new(0.0, 0.0, 10.0), -Vec3::Z);
-//     let hit = HitRecord::new(0.0, Point3::ZERO, 0.0, Vec3::Z, Some(0), 0);
-//     let mut sampler: Box<dyn Sampler> = Box::new(RandomSampler::new());
-//     let mut pdf_sum = 0.0;
-//     let mut color_sum = RGBColor::ZERO;
-//     let N = 1000000;
-//     for i in 0..N {
-//         let v = lambertian.generate(&hit, &mut sampler, -incoming.direction);
-//         assert!(v.is_some());
-//         let reflectance = lambertian.f(&hit, -incoming.direction, v.unwrap());
-//         let pdf = lambertian.value(&hit, -incoming.direction, v.unwrap());
-//         assert!(pdf > 0.0);
-//         assert!(v.unwrap() * Vec3::Z > 0.0);
-//         pdf_sum += pdf;
-//         color_sum += reflectance;
-//     }
-//     println!("{:?}", color_sum / N as f32);
-//     println!("{:?}", pdf_sum / N as f32);
-//     assert!((pdf_sum / N as f32 - 1.0).abs() < 10000.0 / N as f32);
-// }
-// }
+use crate::prelude::*;
+
+use std::marker::{Send, Sync};
+
+mod diffuse_light;
+mod ggx;
+mod lambertian;
+// mod passthrough;
+mod sharp_light;
+
+pub use diffuse_light::DiffuseLight;
+pub use ggx::{reflect, refract, GGX};
+pub use lambertian::Lambertian;
+// pub use passthrough::PassthroughFilter;
+pub use sharp_light::SharpLight;
+
+// type required for an id into the Material Table
+
+#[derive(Copy, Clone, Debug, Ord, PartialOrd, Eq, PartialEq)]
+pub enum MaterialId {
+    Material(u16),
+    Light(u16),
+    Camera(u16),
+}
+
+impl Default for MaterialId {
+    fn default() -> Self {
+        MaterialId::Material(0)
+    }
+}
+
+impl From<u16> for MaterialId {
+    fn from(value: u16) -> Self {
+        MaterialId::Material(value)
+    }
+}
+
+impl From<MaterialId> for usize {
+    fn from(value: MaterialId) -> Self {
+        match value {
+            MaterialId::Light(v) => v as usize,
+            MaterialId::Camera(v) => v as usize,
+            MaterialId::Material(v) => v as usize,
+        }
+    }
+}
+
+pub type MediumId = u8;
+
+#[allow(unused_variables)]
+pub trait Material<L: Field, E: Field>: Send + Sync {
+    // provide default implementations
+
+    // methods for sampling the bsdf, not related to the light itself
+
+    // evaluate bsdf
+    fn bsdf(
+        &self,
+        lambda: L,
+        uv: (f32, f32),
+        transport_mode: TransportMode,
+        wi: Vec3,
+        wo: Vec3,
+    ) -> (E, PDF<E, SolidAngle>);
+    fn generate_and_evaluate(
+        &self,
+        lambda: L,
+        uv: (f32, f32),
+        transport_mode: TransportMode,
+        s: Sample2D,
+        wi: Vec3,
+    ) -> (E, Option<Vec3>, PDF<E, SolidAngle>);
+    fn generate(
+        &self,
+        lambda: L,
+        uv: (f32, f32),
+        transport_mode: TransportMode,
+        s: Sample2D,
+        wi: Vec3,
+    ) -> Option<Vec3> {
+        self.generate_and_evaluate(lambda, uv, transport_mode, s, wi)
+            .1
+    }
+
+    fn outer_medium_id(&self, uv: (f32, f32)) -> MediumId {
+        0
+    }
+    fn inner_medium_id(&self, uv: (f32, f32)) -> MediumId {
+        0
+    }
+
+    // method to sample an emitted light ray with a wavelength and energy
+    // can fail when the material is not emissive
+    fn sample_emission(
+        &self,
+        point: Point3,
+        normal: Vec3,
+        wavelength_range: Bounds1D,
+        scatter_sample: Sample2D,
+        wavelength_sample: Sample1D,
+    ) -> Option<(
+        Ray,
+        SingleWavelength,
+        PDF<f32, SolidAngle>,
+        PDF<f32, Uniform01>,
+    )> {
+        None
+    }
+
+    // evaluate the spectral power distribution for the given light and angle
+    fn emission(&self, lambda: L, uv: (f32, f32), transport_mode: TransportMode, wi: Vec3) -> E {
+        E::ZERO
+    }
+    // evaluate the directional pdf if the spectral power distribution
+    fn emission_pdf(
+        &self,
+        lambda: L,
+        uv: (f32, f32),
+        transport_mode: TransportMode,
+        wo: Vec3,
+    ) -> PDF<E, SolidAngle> {
+        // hit is passed in to access the UV.
+        PDF::new(E::ZERO)
+    }
+
+    // method to sample the emission spectra at a given uv
+    fn sample_emission_spectra(
+        &self,
+        uv: (f32, f32),
+        wavelength_range: Bounds1D,
+        wavelength_sample: Sample1D,
+    ) -> Option<(L, PDF<E, Uniform01>)> {
+        None
+    }
+}
+
+#[macro_export]
+macro_rules! generate_enum {
+
+    ( $name:ident, ($l: ty, $e: ty), $( $s:ident),+) => {
+
+
+        impl Material<$l, $e> for $name {
+            fn generate(&self,
+                lambda: $l,
+                uv: (f32, f32),
+                transport_mode: TransportMode,
+                s: Sample2D,
+                wi: Vec3
+            ) -> Option<Vec3> {
+                match self {
+                    $($name::$s(inner) => inner.generate(lambda, uv, transport_mode, s, wi),)+
+                }
+            }
+            fn generate_and_evaluate(&self,
+                lambda: $l,
+                uv: (f32, f32),
+                transport_mode: TransportMode,
+                s: Sample2D,
+                wi: Vec3,
+            ) -> ($e, Option<Vec3>, PDF<$e, SolidAngle>) {
+                match self {
+                    $($name::$s(inner) => inner.generate_and_evaluate(lambda, uv, transport_mode, s, wi),)+
+                }
+            }
+
+            // TODO: change this function definition to take a uv and return a Vec3 and normal, or something
+            // that way you can have a uv dependence for emission, i.e. a textured light
+            fn sample_emission( &self,
+                point: Point3,
+                normal: Vec3,
+                wavelength_range: Bounds1D,
+                scatter_sample: Sample2D,
+                wavelength_sample: Sample1D,
+            ) -> Option<(Ray, WavelengthEnergy<$l, $e>, PDF<$e, SolidAngle>, PDF<$e, Uniform01>)>  {
+                match self {
+                    $($name::$s(inner) => inner.sample_emission(point, normal, wavelength_range, scatter_sample, wavelength_sample),)+
+                }
+            }
+
+            fn bsdf(
+                &self,
+                lambda: $l,
+                uv: (f32, f32),
+                transport_mode: TransportMode,
+                wi: Vec3,
+                wo: Vec3,
+            ) -> ($e, PDF<$e, SolidAngle>) {
+                debug_assert!(lambda > 0.0, "{}", lambda);
+                debug_assert!(wi.0.is_finite().all());
+                debug_assert!(wo.0.is_finite().all());
+                debug_assert!(wo != Vec3::ZERO);
+                let bsdf = match self {
+                    $($name::$s(inner) => inner.bsdf(lambda, uv, transport_mode, wi, wo),)+
+                };
+                debug_assert!(!(bsdf.0.check_inf().coerce(true) || bsdf.0.check_nan().coerce(true)), "{}: {:?}, {:?}, {:?}", self.get_name(), lambda, wi, wo);
+                debug_assert!(!((*bsdf.1).check_nan().coerce(true) || (*bsdf.1).check_inf().coerce(true)), "{}: {:?}, {:?}, {:?}", self.get_name(), lambda, wi, wo);
+                bsdf
+            }
+            fn emission(
+                &self,
+                lambda: $l,
+                uv: (f32, f32),
+                transport_mode: TransportMode,
+                wi: Vec3,
+            ) -> $e {
+                debug_assert!(lambda > 0.0, "{}", lambda);
+                match self {
+                    $($name::$s(inner) => inner.emission(lambda, uv, transport_mode, wi),)+
+                }
+            }
+
+            fn outer_medium_id(&self, uv: (f32, f32)) -> u8 {
+                match self {
+                    $($name::$s(inner) => inner.outer_medium_id(uv),)+
+                }
+            }
+
+            fn inner_medium_id(&self, uv: (f32, f32)) -> u8 {
+                match self {
+                    $($name::$s(inner) => inner.inner_medium_id(uv),)+
+                }
+            }
+            fn sample_emission_spectra(
+                &self,
+                uv: (f32, f32),
+                wavelength_range: Bounds1D,
+                wavelength_sample: Sample1D,
+            ) -> Option<($l, PDF<$e, Uniform01>)> {
+                match self {
+                    $(
+                        $name::$s(inner) => inner.sample_emission_spectra(uv, wavelength_range, wavelength_sample),
+                    )+
+                }
+            }
+        }
+    };
+    ( $name:ident, $( $s:ident),+) => {
+        #[derive(Clone)]
+        pub enum $name {
+            $(
+                $s($s),
+            )+
+        }
+        $(
+            impl From<$s> for $name {
+                fn from(value: $s) -> Self {
+                    $name::$s(value)
+                }
+            }
+        )+
+
+        impl $name {
+            pub fn get_name(&self) -> &str {
+                match self {
+                    $($name::$s(_) => $s::NAME,)+
+                }
+            }
+        }
+    };
+}
+
+generate_enum!(
+    MaterialEnum,
+    GGX,
+    Lambertian,
+    DiffuseLight,
+    SharpLight
+    // PassthroughFilter
+);
+
+generate_enum!(
+    MaterialEnum,
+    (f32, f32),
+    GGX,
+    Lambertian,
+    DiffuseLight,
+    SharpLight
+    // PassthroughFilter
+);
+
+// avoid implementing f32x4 for now, since it needs to be implemented for each constituent Material
+// generate_enum!(
+//     MaterialEnum,
+//     (f32x4, f32x4),
+//     GGX,
+//     Lambertian,
+//     DiffuseLight,
+//     SharpLight,
+//     PassthroughFilter
+// );
+
+pub type MaterialTable = Vec<MaterialEnum>;
+
+// #[cfg(test)]
+// mod tests {
+// use super::*;
+
+// #[test]
+// fn test_lambertian() {
+//     let lambertian = Lambertian::new(RGBColor::new(0.9, 0.2, 0.9));
+//     // simulate incoming ray from directly above
+//     let incoming: Ray = Ray::new(Point3::new(0.0, 0.0, 10.0), -Vec3::Z);
+//     let hit = HitRecord::new(0.0, Point3::ZERO, 0.0, Vec3::Z, Some(0), 0);
+//     let mut sampler: Box<dyn Sampler> = Box::new(RandomSampler::new());
+//     let v = lambertian.generate(&hit, &mut sampler, incoming.direction);
+//     assert!(v.is_some());
+//     let V = v.unwrap();
+//     println!("{:?}", lambertian.f(&hit, incoming.direction, V));
+//     assert!(lambertian.value(&hit, incoming.direction, V) > 0.0);
+//     println!("{:?}", V);
+//     assert!(V * Vec3::Z > 0.0);
+// }
+// #[test]
+// fn test_lambertian_integral() {
+//     let lambertian = Lambertian::new(RGBColor::new(1.0, 1.0, 1.0));
+//     // simulate incoming ray from directly above
+//     let incoming: Ray = Ray::new(Point3::new(0.0, 0.0, 10.0), -Vec3::Z);
+//     let hit = HitRecord::new(0.0, Point3::ZERO, 0.0, Vec3::Z, Some(0), 0);
+//     let mut sampler: Box<dyn Sampler> = Box::new(RandomSampler::new());
+//     let mut pdf_sum = 0.0;
+//     let mut color_sum = RGBColor::ZERO;
+//     let N = 1000000;
+//     for i in 0..N {
+//         let v = lambertian.generate(&hit, &mut sampler, -incoming.direction);
+//         assert!(v.is_some());
+//         let reflectance = lambertian.f(&hit, -incoming.direction, v.unwrap());
+//         let pdf = lambertian.value(&hit, -incoming.direction, v.unwrap());
+//         assert!(pdf > 0.0);
+//         assert!(v.unwrap() * Vec3::Z > 0.0);
+//         pdf_sum += pdf;
+//         color_sum += reflectance;
+//     }
+//     println!("{:?}", color_sum / N as f32);
+//     println!("{:?}", pdf_sum / N as f32);
+//     assert!((pdf_sum / N as f32 - 1.0).abs() < 10000.0 / N as f32);
+// }
+// }