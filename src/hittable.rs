use crate::material::{BRDF, PDF};
use crate::materials::MaterialId;
use crate::math::*;

pub struct HitRecord {
    pub time: f32,
    pub point: Point3,
    pub normal: Vec3,
    pub material: Option<MaterialId>,
}

impl HitRecord {
    pub fn new(time: f32, point: Point3, normal: Vec3, material: Option<MaterialId>) -> Self {
        HitRecord {
            time,
            point,
            normal: normal.normalized(),
            material,
        }
    }
}

pub trait Hittable {
    fn hit(&self, r: Ray, t0: f32, t1: f32) -> Option<HitRecord>;
<<<<<<< HEAD
}

pub trait Samplable {
    // method that should implement sampling a direction subtended by the solid angle of Self from point P
    fn sample(&self, point: Point3) -> Vec3;
    // method that should implement evaluating the pdf value of that sample having occurred, assuming random hemisphere sampling.
    fn pdf(&self, point: Point3, wi: Vec3) -> f32;
=======
>>>>>>> 2997697b
}
<|MERGE_RESOLUTION|>--- conflicted
+++ resolved
@@ -1,35 +1,32 @@
-use crate::material::{BRDF, PDF};
-use crate::materials::MaterialId;
-use crate::math::*;
-
-pub struct HitRecord {
-    pub time: f32,
-    pub point: Point3,
-    pub normal: Vec3,
-    pub material: Option<MaterialId>,
-}
-
-impl HitRecord {
-    pub fn new(time: f32, point: Point3, normal: Vec3, material: Option<MaterialId>) -> Self {
-        HitRecord {
-            time,
-            point,
-            normal: normal.normalized(),
-            material,
-        }
-    }
-}
-
-pub trait Hittable {
-    fn hit(&self, r: Ray, t0: f32, t1: f32) -> Option<HitRecord>;
-<<<<<<< HEAD
-}
-
-pub trait Samplable {
-    // method that should implement sampling a direction subtended by the solid angle of Self from point P
-    fn sample(&self, point: Point3) -> Vec3;
-    // method that should implement evaluating the pdf value of that sample having occurred, assuming random hemisphere sampling.
-    fn pdf(&self, point: Point3, wi: Vec3) -> f32;
-=======
->>>>>>> 2997697b
-}
+use crate::material::{BRDF, PDF};
+use crate::materials::MaterialId;
+use crate::math::*;
+
+pub struct HitRecord {
+    pub time: f32,
+    pub point: Point3,
+    pub normal: Vec3,
+    pub material: Option<MaterialId>,
+}
+
+impl HitRecord {
+    pub fn new(time: f32, point: Point3, normal: Vec3, material: Option<MaterialId>) -> Self {
+        HitRecord {
+            time,
+            point,
+            normal: normal.normalized(),
+            material,
+        }
+    }
+}
+
+pub trait Hittable {
+    fn hit(&self, r: Ray, t0: f32, t1: f32) -> Option<HitRecord>;
+}
+
+pub trait Samplable {
+    // method that should implement sampling a direction subtended by the solid angle of Self from point P
+    fn sample(&self, point: Point3) -> Vec3;
+    // method that should implement evaluating the pdf value of that sample having occurred, assuming random hemisphere sampling.
+    fn pdf(&self, point: Point3, wi: Vec3) -> f32;
+}