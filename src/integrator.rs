use super::world::World;
use crate::hittable::Hittable;
// use crate::materials::MaterialTable;
use crate::material::Material;
use crate::math::*;
use std::f32::INFINITY;

pub trait Integrator {
    fn color(&self, r: Ray) -> RGBColor;
    fn get_world(&self) -> &World;
}

pub struct PathTracingIntegrator {
    pub max_bounces: i16,
    pub world: World,
    // Config config;
}

impl Integrator for PathTracingIntegrator {
    fn color(&self, r: Ray) -> RGBColor {
        const RUSSIAN_ROULETTE: bool = false;
        let mut ray = r;
        let mut color: RGBColor = RGBColor::ZERO;
        let mut beta = RGBColor::new(1.0, 1.0, 1.0);
        let sampler: Box<dyn Sampler> = Box::new(RandomSampler::new());
        for current_bounce in 0..self.max_bounces {
            match (self.world.hit(ray, 0.0, INFINITY)) {
                Some(hit) => {
                    let id = match (hit.material) {
                        Some(id) => id as usize,
                        None => 0,
                    };
                    let frame = TangentFrame::from_normal(hit.normal);
                    let wi = frame.to_local(&-ray.direction).normalized();
                    // assert!(
                    //     wi.z() > 0.0,
                    //     "point: {:?}, normal {:?}, incoming: {:?}, in local space: {:?}",
                    //     hit.point,
                    //     hit.normal,
                    //     -ray.direction,
                    //     wi
                    // );

                    let material: &Box<dyn Material> = &self.world.materials[id as usize];

                    // wo is generated in tangent space.
                    let maybe_wo: Option<Vec3> = material.generate(&hit, &sampler, wi);
                    let emission = material.emission(&hit, wi, maybe_wo);

                    color += beta * emission;
                    if let Some(wo) = maybe_wo {
                        let pdf = material.value(&hit, wi, wo);
                        assert!(pdf >= 0.0, "pdf was less than 0 {}", pdf);
                        if pdf < 0.0000001 {
                            break;
                        }
                        if RUSSIAN_ROULETTE {
                            // let attenuation = Vec3::from(beta).norm();
                            let attenuation = Vec3::from(beta).0.max_element();
                            if attenuation < 1.0 && 0.001 < attenuation {
                                if sampler.draw_1d().x > attenuation {
                                    break;
                                }

                                beta = beta / attenuation;
                            }
                        }
                        let cos_i = wo.z();
                        beta *= material.f(&hit, wi, wo) * cos_i.abs() / pdf;
                        debug_assert!(wi.z() * wo.z() > 0.0, "{:?} {:?}", wi, wo);
                        // add normal to avoid self intersection
                        // also convert wo back to world space when spawning the new ray
                        ray = Ray::new(
                            hit.point + hit.normal * 0.001,
                            frame.to_world(&wo).normalized(),
                        );
                    } else {
                        break;
                    }
                }
                None => {
                    // color += beta * self.world.background * 2.0 * PI * PI;
<<<<<<< HEAD
                    color += beta * self.world.background / (4.0 * PI);
=======
                    if current_bounce > 0 {
                        // hit env after bouncing
                        // beta = beta * (4.0 * PI);
                    } else {
                        // hit env straight away
                    }
                    color += beta * self.world.background;
>>>>>>> 2997697b
                    // color += beta * self.world.background * 4.0 * PI;
                    break;
                }
            }
        }
        color
    }
    fn get_world(&self) -> &World {
        &self.world
    }
}
<|MERGE_RESOLUTION|>--- conflicted
+++ resolved
@@ -1,104 +1,92 @@
-use super::world::World;
-use crate::hittable::Hittable;
-// use crate::materials::MaterialTable;
-use crate::material::Material;
-use crate::math::*;
-use std::f32::INFINITY;
-
-pub trait Integrator {
-    fn color(&self, r: Ray) -> RGBColor;
-    fn get_world(&self) -> &World;
-}
-
-pub struct PathTracingIntegrator {
-    pub max_bounces: i16,
-    pub world: World,
-    // Config config;
-}
-
-impl Integrator for PathTracingIntegrator {
-    fn color(&self, r: Ray) -> RGBColor {
-        const RUSSIAN_ROULETTE: bool = false;
-        let mut ray = r;
-        let mut color: RGBColor = RGBColor::ZERO;
-        let mut beta = RGBColor::new(1.0, 1.0, 1.0);
-        let sampler: Box<dyn Sampler> = Box::new(RandomSampler::new());
-        for current_bounce in 0..self.max_bounces {
-            match (self.world.hit(ray, 0.0, INFINITY)) {
-                Some(hit) => {
-                    let id = match (hit.material) {
-                        Some(id) => id as usize,
-                        None => 0,
-                    };
-                    let frame = TangentFrame::from_normal(hit.normal);
-                    let wi = frame.to_local(&-ray.direction).normalized();
-                    // assert!(
-                    //     wi.z() > 0.0,
-                    //     "point: {:?}, normal {:?}, incoming: {:?}, in local space: {:?}",
-                    //     hit.point,
-                    //     hit.normal,
-                    //     -ray.direction,
-                    //     wi
-                    // );
-
-                    let material: &Box<dyn Material> = &self.world.materials[id as usize];
-
-                    // wo is generated in tangent space.
-                    let maybe_wo: Option<Vec3> = material.generate(&hit, &sampler, wi);
-                    let emission = material.emission(&hit, wi, maybe_wo);
-
-                    color += beta * emission;
-                    if let Some(wo) = maybe_wo {
-                        let pdf = material.value(&hit, wi, wo);
-                        assert!(pdf >= 0.0, "pdf was less than 0 {}", pdf);
-                        if pdf < 0.0000001 {
-                            break;
-                        }
-                        if RUSSIAN_ROULETTE {
-                            // let attenuation = Vec3::from(beta).norm();
-                            let attenuation = Vec3::from(beta).0.max_element();
-                            if attenuation < 1.0 && 0.001 < attenuation {
-                                if sampler.draw_1d().x > attenuation {
-                                    break;
-                                }
-
-                                beta = beta / attenuation;
-                            }
-                        }
-                        let cos_i = wo.z();
-                        beta *= material.f(&hit, wi, wo) * cos_i.abs() / pdf;
-                        debug_assert!(wi.z() * wo.z() > 0.0, "{:?} {:?}", wi, wo);
-                        // add normal to avoid self intersection
-                        // also convert wo back to world space when spawning the new ray
-                        ray = Ray::new(
-                            hit.point + hit.normal * 0.001,
-                            frame.to_world(&wo).normalized(),
-                        );
-                    } else {
-                        break;
-                    }
-                }
-                None => {
-                    // color += beta * self.world.background * 2.0 * PI * PI;
-<<<<<<< HEAD
-                    color += beta * self.world.background / (4.0 * PI);
-=======
-                    if current_bounce > 0 {
-                        // hit env after bouncing
-                        // beta = beta * (4.0 * PI);
-                    } else {
-                        // hit env straight away
-                    }
-                    color += beta * self.world.background;
->>>>>>> 2997697b
-                    // color += beta * self.world.background * 4.0 * PI;
-                    break;
-                }
-            }
-        }
-        color
-    }
-    fn get_world(&self) -> &World {
-        &self.world
-    }
-}
+use super::world::World;
+use crate::hittable::Hittable;
+// use crate::materials::MaterialTable;
+use crate::material::Material;
+use crate::math::*;
+use std::f32::INFINITY;
+
+pub trait Integrator {
+    fn color(&self, r: Ray) -> RGBColor;
+    fn get_world(&self) -> &World;
+}
+
+pub struct PathTracingIntegrator {
+    pub max_bounces: i16,
+    pub world: World,
+    // Config config;
+}
+
+impl Integrator for PathTracingIntegrator {
+    fn color(&self, r: Ray) -> RGBColor {
+        const RUSSIAN_ROULETTE: bool = false;
+        let mut ray = r;
+        let mut color: RGBColor = RGBColor::ZERO;
+        let mut beta = RGBColor::new(1.0, 1.0, 1.0);
+        let sampler: Box<dyn Sampler> = Box::new(RandomSampler::new());
+        for current_bounce in 0..self.max_bounces {
+            match (self.world.hit(ray, 0.0, INFINITY)) {
+                Some(hit) => {
+                    let id = match (hit.material) {
+                        Some(id) => id as usize,
+                        None => 0,
+                    };
+                    let frame = TangentFrame::from_normal(hit.normal);
+                    let wi = frame.to_local(&-ray.direction).normalized();
+                    // assert!(
+                    //     wi.z() > 0.0,
+                    //     "point: {:?}, normal {:?}, incoming: {:?}, in local space: {:?}",
+                    //     hit.point,
+                    //     hit.normal,
+                    //     -ray.direction,
+                    //     wi
+                    // );
+
+                    let material: &Box<dyn Material> = &self.world.materials[id as usize];
+
+                    // wo is generated in tangent space.
+                    let maybe_wo: Option<Vec3> = material.generate(&hit, &sampler, wi);
+                    let emission = material.emission(&hit, wi, maybe_wo);
+
+                    color += beta * emission;
+                    if let Some(wo) = maybe_wo {
+                        let pdf = material.value(&hit, wi, wo);
+                        assert!(pdf >= 0.0, "pdf was less than 0 {}", pdf);
+                        if pdf < 0.0000001 {
+                            break;
+                        }
+                        if RUSSIAN_ROULETTE {
+                            // let attenuation = Vec3::from(beta).norm();
+                            let attenuation = Vec3::from(beta).0.max_element();
+                            if attenuation < 1.0 && 0.001 < attenuation {
+                                if sampler.draw_1d().x > attenuation {
+                                    break;
+                                }
+
+                                beta = beta / attenuation;
+                            }
+                        }
+                        let cos_i = wo.z();
+                        beta *= material.f(&hit, wi, wo) * cos_i.abs() / pdf;
+                        debug_assert!(wi.z() * wo.z() > 0.0, "{:?} {:?}", wi, wo);
+                        // add normal to avoid self intersection
+                        // also convert wo back to world space when spawning the new ray
+                        ray = Ray::new(
+                            hit.point + hit.normal * 0.001,
+                            frame.to_world(&wo).normalized(),
+                        );
+                    } else {
+                        break;
+                    }
+                }
+                None => {
+                    color += beta * self.world.background;
+                    break;
+                }
+            }
+        }
+        color
+    }
+    fn get_world(&self) -> &World {
+        &self.world
+    }
+}