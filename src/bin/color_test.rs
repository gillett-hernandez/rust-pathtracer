extern crate rust_pathtracer as root;
use root::prelude::*;

use std::fs::File;
use std::ops::RangeInclusive;

use math::curves::*;

use root::parsing::config::TOMLConfig;
use root::parsing::parse_config_and_cameras;
use root::parsing::*;
use root::tonemap::{Converter, Tonemapper};

#[macro_use]
extern crate log;
extern crate simplelog;

use crossbeam::channel::{unbounded, Receiver, Sender};
use eframe::egui;
use log::LevelFilter;
use minifb::{Key, KeyRepeat, Scale, Window, WindowOptions};
use rayon::iter::ParallelIterator;
use simplelog::{ColorChoice, CombinedLogger, TermLogger, TerminalMode, WriteLogger};
use structopt::StructOpt;

#[derive(Debug, StructOpt)]
#[structopt(rename_all = "kebab-case")]
struct Opt {
    #[structopt(long, default_value = "data/config.toml")]
    pub config_file: String,
    pub width: usize,
    pub height: usize,
    #[structopt(long, default_value = "")]
    pub initial_color: String,
    #[structopt(long, default_value = "10.0")]
    pub dynamic_range: f32,
}

// TODO: add request and response, and impl for printing out CIE xy(Y) coordinates for colors as the illuminant strength increases
#[derive(Debug)]
enum Request {
    ChangeBins(usize),
    ChangeEvOffset(f32),
    ChangeColor(Curve),
    ChangeIlluminant(usize, Curve),
    AppendIlluminant(Curve),
    ViewIlluminant(usize),
    // IlluminantsCount,
}

#[derive(Debug)]
enum Response {
    Illuminant(Option<Curve>),
    // IlluminantsCount(usize),
}

struct Model {
    receiver: Receiver<Request>,
    sender: Sender<Response>,
    model_data: ModelData,
}

enum ModelData {
    Lightness(LightnessModel),
    Blending(BlendingModel),
}

struct LightnessModel {
    pub bins: usize,
    pub ev_multiplier: f32,
    pub ev_offset: f32,
    pub illuminants: Vec<Curve>,
    pub color: Curve,
    pub wavelength_bounds: Bounds1D,
}

struct BlendingModel {
    pub bins: usize,
    pub ev_multiplier: f32,
    pub ev_offset: f32,
    pub illuminants: Vec<Curve>,
    pub color: Curve,
    pub wavelength_bounds: Bounds1D,
}

impl Model {
    pub fn new(
        model_data: ModelData,
        response_sender: Sender<Response>,
        request_receiver: Receiver<Request>,
    ) -> Self {
        Model {
            model_data,
            receiver: request_receiver,
            sender: response_sender,
        }
    }

    pub fn data_update(&mut self) {
        for request in self.receiver.try_iter() {
            match self.model_data {
                ModelData::Lightness(lightness_data) => {
                    info!("{:?}", &request);
                    match request {
                        Request::ChangeBins(new) => lightness_data.bins = new,
                        Request::ChangeEvOffset(new) => lightness_data.ev_offset = new,
                        Request::ChangeColor(new) => {
                            println!("changed color");
                            lightness_data.color = new
                        }
                        Request::ChangeIlluminant(index, illuminant) => {
                            match lightness_data.illuminants.get_mut(index) {
                                Some(inner) => {
                                    println!("changed illuminant");
                                    *inner = illuminant
                                }
                                None => {
                                    println!("failed to change illuminant, index out of range");
                                }
                            }
                        }
                        Request::ViewIlluminant(index) => {
                            println!(
                                "got request, sending back illuminant {} from model (unless out of range)",
                                index
                            );
                            self.sender
                                .try_send(Response::Illuminant(lightness_data.illuminants.get(index).cloned()))
                                .unwrap()
                        }
                        Request::AppendIlluminant(new_illuminant) => {
                            lightness_data.illuminants.push(new_illuminant);
                        }
                        // Request::IlluminantsCount => self
                        //     .sender
                        //     .try_send(Response::IlluminantsCount(self.illuminants.len()))
                        //     .unwrap(),
                    }
                }
                ModelData::Blending(blending_data) => {
                    
                }
            }
        }
    }
}

impl LightnessModel {
    pub fn new(
        bins: usize,
        ev_multiplier: f32,
        ev_offset: f32,
        illuminants: Vec<Curve>,
        color: Curve,
        wavelength_bounds: Bounds1D,
    ) -> Self {
        Self {
            bins,
            ev_multiplier,
            ev_offset,
            illuminants,
            color,
            wavelength_bounds,
        }
    }
<<<<<<< HEAD
=======
    pub fn data_update(&mut self) {
        for request in self.receiver.try_iter() {
            info!("{:?}", &request);
            match request {
                Request::ChangeBins(new) => self.bins = new,
                Request::ChangeEvOffset(new) => self.ev_offset = new,
                Request::ChangeColor(new) => {
                    println!("changed color");
                    self.color = new
                }
                Request::ChangeIlluminant(index, illuminant) => {
                    match self.illuminants.get_mut(index) {
                        Some(inner) => {
                            println!("changed illuminant");
                            *inner = illuminant
                        }
                        None => {
                            println!("failed to change illuminant, index out of range");
                        }
                    }
                }
                Request::ViewIlluminant(index) => {
                    println!(
                        "got request, sending back illuminant {} from model (unless out of range)",
                        index
                    );
                    self.sender
                        .try_send(Response::Illuminant(self.illuminants.get(index).cloned()))
                        .unwrap()
                }
                Request::AppendIlluminant(new_illuminant) => {
                    self.illuminants.push(new_illuminant);
                } // Request::IlluminantsCount => self
                  //     .sender
                  //     .try_send(Response::IlluminantsCount(self.illuminants.len()))
                  //     .unwrap(),
            }
        }
    }
>>>>>>> efb0670e
}

struct Controller {
    sender: Sender<Request>,
    receiver: Receiver<Response>,

    pub bins: usize,
    pub max_bins: usize,
    pub ev_offset: f32,
    pub ev_offset_bounds: Bounds1D,
    pub color: Curve,
    pub illuminant_index: usize,
    pub illuminant: Curve,
    pub illuminants_count: usize,
    pub wavelength_bounds: Bounds1D,
}

impl Controller {
    pub fn new(
        request_sender: Sender<Request>,
        response_receiver: Receiver<Response>,
        bins: usize,
        max_bins: usize,
        ev_offset: f32,
        ev_offset_range: Bounds1D,
        initial_color: Curve,
        illuminants_count: usize,
        wavelength_bounds: Bounds1D,
    ) -> Self {
        Self {
            sender: request_sender,
            receiver: response_receiver,
            bins,
            max_bins,
            ev_offset,
            ev_offset_bounds: ev_offset_range,
            color: initial_color,
            illuminant_index: 0,
            illuminant: Curve::Linear {
                signal: vec![0.0],
                bounds: wavelength_bounds,
                mode: InterpolationMode::Cubic,
            },
            illuminants_count,
            wavelength_bounds,
        }
    }
    pub fn data_update(&mut self) {
        // TODO: use rwlocks and Arcs to pass around curve data, instead of cloning them and sending them through channels
        for response in self.receiver.try_iter() {
            info!("{:?}", &response);

            match response {
                Response::Illuminant(Some(illuminant)) => {
                    println!("got illuminant from model");
                    self.illuminant = illuminant;
                }
                // Response::IlluminantsCount(num) => {
                //     self.illuminants_count = num;
                // }
                _ => {}
            }
        }
    }
}

impl eframe::App for Controller {
    fn update(&mut self, ctx: &egui::Context, _frame: &mut eframe::Frame) {
        egui::CentralPanel::default().show(ctx, |ui| {
            self.data_update();
            // let sender = &self.sender;

            ui.label("number of bins");
            let response = ui.add(
                egui::DragValue::new(&mut self.bins)
                    .clamp_range(RangeInclusive::new(2, self.max_bins)),
            );
            if response.changed() {
                self.sender
                    .try_send(Request::ChangeBins(self.bins))
                    .unwrap()
            }

            ui.label("ev offset");
            let response = ui.add(egui::DragValue::new(&mut self.ev_offset).clamp_range(
                RangeInclusive::new(self.ev_offset_bounds.lower, self.ev_offset_bounds.upper),
            ));
            if response.changed() {
                self.sender
                    .try_send(Request::ChangeEvOffset(self.ev_offset))
                    .unwrap()
            }


            let response = ui.add(egui::Button::new("sync color"));
            if response.clicked() {
                println!("updating color data in model");
                self.sender
                    .try_send(Request::ChangeColor(self.color.clone()))
                    .unwrap()
            }

            // TODO: change this from index based to id based, both in the model and in this, and use dropdowns to select the illuminant.
            ui.label("illuminant index. select the index you'd like to view, then press 'view' to request it from the model");
            let _ = ui.add(
                egui::DragValue::new(&mut self.illuminant_index)
                    .clamp_range(RangeInclusive::new(0, self.illuminants_count + 1)),
            );

            let response = ui.add(egui::Button::new("view"));
            if response.clicked() {
                if self.illuminant_index < self.illuminants_count {
                    self.sender
                        .try_send(Request::ViewIlluminant(self.illuminant_index))
                        .unwrap()
                }
            }
            let response = ui.add(egui::Button::new("assign"));
            if response.clicked() {
                if self.illuminant_index < self.illuminants_count {
                    println!("changing illuminant {} to the illuminant in memory", self.illuminant_index);
                    self.sender
                        .try_send(Request::ChangeIlluminant(
                            self.illuminant_index,
                            self.illuminant.clone(),
                        ))
                        .unwrap()
                } else {
                    println!("appending a new illuminant");
                    self.sender
                        .try_send(Request::AppendIlluminant(self.illuminant.clone()))
                        .unwrap();
                    self.illuminants_count += 1;
                }
            }

            use egui::widgets::plot::{Line, Plot, PlotPoints};
            let n_samples = 100;
            let cloned = self.color.clone();
            let color = move |lambda: f64|{
                 cloned.evaluate(lambda as f32) as f64
            };
            let line = Line::new(PlotPoints::from_explicit_callback(color, (self.wavelength_bounds.lower as f64)..(self.wavelength_bounds.upper as f64), n_samples));

            let response = Plot::new("color")
                .include_x(self.wavelength_bounds.lower)
                .include_x(self.wavelength_bounds.upper)
                .include_y(0.0)
                .include_y(1.0)
                .view_aspect(2.0)
                .show(ui, |plot_ui| {
                    plot_ui.line(line);
                    if plot_ui.plot_clicked() {
                        plot_ui.pointer_coordinate().map(|v| v.to_pos2())
                    } else {
                        None
                    }
                });

            let mut color_dirty = false;
            if let Some(clicked_point) = response.inner {
                if clicked_point.y >= 0.0 && self.wavelength_bounds.contains(&clicked_point.x) {
                    if let Curve::Tabulated { signal, .. } = &mut self.color {
                        let index = signal.partition_point(|(x, _)| *x < clicked_point.x);
                        signal.insert(index, (clicked_point.x, clicked_point.y.min(1.0)));
                        color_dirty = true;
                    }
                }
            }

            let response = ui.add(egui::Button::new("reset color"));
            if response.clicked() {
                if let Curve::Tabulated { signal, .. } = &mut self.color {
                    signal.clear();
                    signal.push((self.wavelength_bounds.lower, 0.0));
                    signal.push((self.wavelength_bounds.upper, 0.0));
                } else {
                    self.color = Curve::Tabulated {
                        signal: vec![
                            (self.wavelength_bounds.lower, 0.0),
                            (self.wavelength_bounds.upper, 0.0),
                        ],
                        mode: InterpolationMode::Cubic,
                    };
                }
                color_dirty = true;
            }

            if color_dirty {
                println!("updating color data in model");
                self.sender
                    .try_send(Request::ChangeColor(self.color.clone()))
                    .unwrap();
            }

            let cloned = self.illuminant.clone();
            let illuminant = move |lambda: f64| {
                 cloned.evaluate(lambda as f32) as f64
            };


            let line = Line::new(PlotPoints::from_explicit_callback(illuminant, (self.wavelength_bounds.lower as f64)..(self.wavelength_bounds.upper as f64), n_samples));
            Plot::new("illuminant")
                .include_x(self.wavelength_bounds.lower)
                .include_x(self.wavelength_bounds.upper)
                .include_y(0.0)
                .include_y(1.0)
                .view_aspect(2.0)
                .show(ui, |plot_ui| plot_ui.line(line));

            let new_temp_curve = Curve::Machine {
                seed: 1.0,
                list: vec![
                    (Op::Mul, self.color.clone()),
                    (Op::Mul, self.illuminant.clone()),
                ],
            };
            let multiplied = move |lambda| {
                new_temp_curve.evaluate(lambda as f32) as f64
            };
            // let line = Line::new(Values::from_values_iter(multiplied));
            let line = Line::new(PlotPoints::from_explicit_callback(multiplied, (self.wavelength_bounds.lower as f64)..(self.wavelength_bounds.upper as f64), n_samples));
            Plot::new("combined")
                .include_x(self.wavelength_bounds.lower)
                .include_x(self.wavelength_bounds.upper)
                .view_aspect(2.0)
                .show(ui, |plot_ui| plot_ui.line(line));
        });
    }
}

pub struct View {
    film: Vec2D<XYZColor>,
    buffer: Vec<u32>,
    window: Window,
    tonemapper: Box<dyn Tonemapper>,
    per_illuminant_scale: Vec<f32>,
}

impl View {
    pub fn new(width: usize, height: usize, tonemapper: Box<dyn Tonemapper>) -> Self {
        let film = Vec2D::new(width, height, XYZColor::BLACK);

        let mut window = Window::new(
            "Preview",
            width,
            height,
            WindowOptions {
                scale: Scale::X1,
                ..WindowOptions::default()
            },
        )
        .unwrap_or_else(|e| {
            panic!("{}", e);
        });
        // Limit to max ~60 fps update rate
        window.limit_update_rate(Some(std::time::Duration::from_micros(16666)));
        let buffer = vec![0u32; width * height];

        Self {
            film,
            buffer,
            window,
            tonemapper,
            per_illuminant_scale: vec![],
        }
    }

    fn update(&mut self, model: &LightnessModel) -> bool {
        let (width, height) = (self.film.width, self.film.height);

        for _ in self.per_illuminant_scale.len()..model.illuminants.len() {
            self.per_illuminant_scale.push(0.0);
        }
        for (i, illuminant) in model.illuminants.iter().enumerate() {
            let integral = illuminant.convert_to_xyz(model.wavelength_bounds, 1.0, false);
            // theoretically, this should not panic, since the above loop inserts empty elements when the lengths don't match
            self.per_illuminant_scale[i] = integral.y();
        }

        let per_illuminant_scale = &self.per_illuminant_scale;

        self.film
            .buffer
            .par_iter_mut()
            .enumerate()
            .for_each(|(idx, pixel)| {
                let illuminants = &model.illuminants;
                let (x, y) = (idx % width, idx / width);

                let bin_num = model.bins * x / width;
                let illuminant_bin = y * illuminants.len() / height;
                let illuminant = &illuminants[illuminant_bin];

                let strength = model.ev_multiplier.powf(bin_num as f32 - model.ev_offset);
                // *pixel = color.to_xyz_color();
                let stacked = Curve::Machine {
                    seed: strength / per_illuminant_scale[illuminant_bin],
                    list: vec![
                        (Op::Mul, model.color.clone()),
                        (Op::Mul, illuminant.clone()),
                    ],
                };
                *pixel = stacked.convert_to_xyz(model.wavelength_bounds, 1.0, false);
            });

        self.tonemapper.initialize(&self.film, 1.0);
        // let window = self.window
        // let film = &self.film;
        // let tonemapper = &self.tonemapper;
        update_window_buffer(
            &mut self.buffer,
            &self.film,
            self.tonemapper.as_mut(),
            Converter::sRGB,
            1.0,
        );
        self.window
            .update_with_buffer(&self.buffer, self.film.width, self.film.height)
            .unwrap();
        !self.window.is_open() || self.window.is_key_pressed(Key::Escape, KeyRepeat::No)
    }
}

fn mvc(opts: Opt) -> Result<(LightnessModel, Controller), ()> {
    let config: TOMLConfig = match get_settings(opts.config_file) {
        Ok(expr) => expr,
        Err(v) => {
            error!("couldn't read config.toml, {:?}", v);

            return Err(());
        }
    };

    let threads = config
        .render_settings
        .iter()
        .map(|i| &i.threads)
        .fold(1, |a, &b| a.max(b.unwrap_or(1)));
    rayon::ThreadPoolBuilder::new()
        .num_threads(threads as usize)
        .build_global()
        .unwrap();

    // override scene file based on provided command line argument
    let (config, _) = parse_config_and_cameras(config);

    let curves = load_scene(config.scene_file)
        .expect("failed to load scene")
        .curves
        .resolve();

    let mut illuminants = Vec::new();
    illuminants.push(curves.get("D65").unwrap().clone().into());
    illuminants.push(curves.get("E").unwrap().clone().into());
    illuminants.push(curves.get("cornell_light").unwrap().clone().into());
    illuminants.push(curves.get("cornell_light_accurate").unwrap().clone().into());
    // illuminants.push(curves.get("blackbody_5000k").unwrap().clone().into());
    // illuminants.push(curves.get("blackbody_3000k").unwrap().clone().into());
    // illuminants.push(curves.get("fluorescent").unwrap().clone().into());
    // illuminants.push(curves.get("xenon").unwrap().clone().into());

    let (req_sender, req_receiver) = unbounded();
    let (res_sender, res_receiver) = unbounded();

    let bins = 100;
    let ev_offset = (bins / 2) as f32;

    // log10(ev_multiplier ^ (bins/2) / ev_multiplier ^ (-bins/2)) = dynamic_range
    // log10(ev_multiplier^bins) = dynamic_range
    // bins * log10(ev_multiplier) = dynamic_range
    // ev_multiplier = 10^(dynamic_range / bins)
    assert!(opts.dynamic_range > 0.0);
    let ev_multiplier = 10.0f32.powf(opts.dynamic_range / bins as f32);
    let wavelength_bounds = BOUNDED_VISIBLE_RANGE;
    let max_bins = 200;
    let ev_offset_range = Bounds1D::new(-50.0, 250.0);
    let num_illuminants = illuminants.len();

    let initial_color = curves
        .get(&opts.initial_color)
        .cloned()
        .map(|e| e.into())
        .unwrap_or(Curve::Tabulated {
            signal: vec![(400.0, 1.0), (500.0, 0.2), (750.0, 1.0)],

            mode: InterpolationMode::Cubic,
        });

    Ok((
        LightnessModel::new(
            res_sender,
            req_receiver,
            bins,
            ev_multiplier,
            ev_offset,
            illuminants,
            initial_color.clone(),
            wavelength_bounds,
        ),
        // View::new(opts.width, opts.height, Box::new(tonemapper)),
        Controller::new(
            req_sender,
            res_receiver,
            bins,
            max_bins,
            ev_offset,
            ev_offset_range,
            initial_color,
            num_illuminants,
            wavelength_bounds,
        ),
    ))
}

fn main() {
    CombinedLogger::init(vec![
        TermLogger::new(
            LevelFilter::Warn,
            simplelog::Config::default(),
            TerminalMode::Mixed,
            ColorChoice::Auto,
        ),
        WriteLogger::new(
            LevelFilter::Info,
            simplelog::Config::default(),
            File::create("color_test.log").unwrap(),
        ),
    ])
    .unwrap();

    let opts = Opt::from_args();

    let (width, height) = (opts.width, opts.height);
    let (mut model, controller) = mvc(opts).expect("failed to construct MVC");

    // cannot join thread since run_native does not return
    let _ = std::thread::spawn(move || {
        // let tonemapper = root::tonemap::Reinhard1x3::new(0.18, 1.0, true);
        let tonemapper = root::tonemap::Reinhard0x3::new(0.18, true);
        // let tonemapper = root::tonemap::Reinhard0::new(0.18, true);
        // let tonemapper = root::tonemap::Clamp::new(0.0, false, true);
        let mut view = View::new(width, height, Box::new(tonemapper));
        loop {
            model.data_update();
            let terminate = view.update(&model);
            if terminate {
                break;
            }
        }
    });

    let options = eframe::NativeOptions {
        initial_window_size: Some(egui::vec2(500.0, 900.0)),
        ..Default::default()
    };

    println!(
        " This applet allows you to view a color under multiple different illuminants.
you can also edit the color on the fly, if it is the proper type (Curve::Tabulated)
press reset curve to reset the curve to a flat zero tabulated curve that you can freely edit
adjust various sliders to change the EV offset.
"
    );
    eframe::run_native(
        "the same color under different illuminants",
        options,
        Box::new(|_cc| Box::new(controller)),
    );
}<|MERGE_RESOLUTION|>--- conflicted
+++ resolved
@@ -55,6 +55,7 @@
 }
 
 struct Model {
+    // receive requests, send responses. acts as a server
     receiver: Receiver<Request>,
     sender: Sender<Response>,
     model_data: ModelData,
@@ -98,7 +99,7 @@
 
     pub fn data_update(&mut self) {
         for request in self.receiver.try_iter() {
-            match self.model_data {
+            match &mut self.model_data {
                 ModelData::Lightness(lightness_data) => {
                     info!("{:?}", &request);
                     match request {
@@ -125,21 +126,20 @@
                                 index
                             );
                             self.sender
-                                .try_send(Response::Illuminant(lightness_data.illuminants.get(index).cloned()))
+                                .try_send(Response::Illuminant(
+                                    lightness_data.illuminants.get(index).cloned(),
+                                ))
                                 .unwrap()
                         }
                         Request::AppendIlluminant(new_illuminant) => {
                             lightness_data.illuminants.push(new_illuminant);
-                        }
-                        // Request::IlluminantsCount => self
-                        //     .sender
-                        //     .try_send(Response::IlluminantsCount(self.illuminants.len()))
-                        //     .unwrap(),
+                        } // Request::IlluminantsCount => self
+                          //     .sender
+                          //     .try_send(Response::IlluminantsCount(self.illuminants.len()))
+                          //     .unwrap(),
                     }
                 }
-                ModelData::Blending(blending_data) => {
-                    
-                }
+                ModelData::Blending(blending_data) => {}
             }
         }
     }
@@ -163,51 +163,10 @@
             wavelength_bounds,
         }
     }
-<<<<<<< HEAD
-=======
-    pub fn data_update(&mut self) {
-        for request in self.receiver.try_iter() {
-            info!("{:?}", &request);
-            match request {
-                Request::ChangeBins(new) => self.bins = new,
-                Request::ChangeEvOffset(new) => self.ev_offset = new,
-                Request::ChangeColor(new) => {
-                    println!("changed color");
-                    self.color = new
-                }
-                Request::ChangeIlluminant(index, illuminant) => {
-                    match self.illuminants.get_mut(index) {
-                        Some(inner) => {
-                            println!("changed illuminant");
-                            *inner = illuminant
-                        }
-                        None => {
-                            println!("failed to change illuminant, index out of range");
-                        }
-                    }
-                }
-                Request::ViewIlluminant(index) => {
-                    println!(
-                        "got request, sending back illuminant {} from model (unless out of range)",
-                        index
-                    );
-                    self.sender
-                        .try_send(Response::Illuminant(self.illuminants.get(index).cloned()))
-                        .unwrap()
-                }
-                Request::AppendIlluminant(new_illuminant) => {
-                    self.illuminants.push(new_illuminant);
-                } // Request::IlluminantsCount => self
-                  //     .sender
-                  //     .try_send(Response::IlluminantsCount(self.illuminants.len()))
-                  //     .unwrap(),
-            }
-        }
-    }
->>>>>>> efb0670e
 }
 
 struct Controller {
+    // send requests, receive responses. acts as a client
     sender: Sender<Request>,
     receiver: Receiver<Response>,
 
@@ -341,97 +300,98 @@
                 }
             }
 
-            use egui::widgets::plot::{Line, Plot, PlotPoints};
-            let n_samples = 100;
-            let cloned = self.color.clone();
-            let color = move |lambda: f64|{
-                 cloned.evaluate(lambda as f32) as f64
-            };
-            let line = Line::new(PlotPoints::from_explicit_callback(color, (self.wavelength_bounds.lower as f64)..(self.wavelength_bounds.upper as f64), n_samples));
-
-            let response = Plot::new("color")
-                .include_x(self.wavelength_bounds.lower)
-                .include_x(self.wavelength_bounds.upper)
-                .include_y(0.0)
-                .include_y(1.0)
-                .view_aspect(2.0)
-                .show(ui, |plot_ui| {
-                    plot_ui.line(line);
-                    if plot_ui.plot_clicked() {
-                        plot_ui.pointer_coordinate().map(|v| v.to_pos2())
-                    } else {
-                        None
-                    }
-                });
-
-            let mut color_dirty = false;
-            if let Some(clicked_point) = response.inner {
-                if clicked_point.y >= 0.0 && self.wavelength_bounds.contains(&clicked_point.x) {
-                    if let Curve::Tabulated { signal, .. } = &mut self.color {
-                        let index = signal.partition_point(|(x, _)| *x < clicked_point.x);
-                        signal.insert(index, (clicked_point.x, clicked_point.y.min(1.0)));
-                        color_dirty = true;
-                    }
-                }
-            }
-
-            let response = ui.add(egui::Button::new("reset color"));
-            if response.clicked() {
-                if let Curve::Tabulated { signal, .. } = &mut self.color {
-                    signal.clear();
-                    signal.push((self.wavelength_bounds.lower, 0.0));
-                    signal.push((self.wavelength_bounds.upper, 0.0));
-                } else {
-                    self.color = Curve::Tabulated {
-                        signal: vec![
-                            (self.wavelength_bounds.lower, 0.0),
-                            (self.wavelength_bounds.upper, 0.0),
-                        ],
-                        mode: InterpolationMode::Cubic,
-                    };
-                }
-                color_dirty = true;
-            }
-
-            if color_dirty {
-                println!("updating color data in model");
-                self.sender
-                    .try_send(Request::ChangeColor(self.color.clone()))
-                    .unwrap();
-            }
-
-            let cloned = self.illuminant.clone();
-            let illuminant = move |lambda: f64| {
-                 cloned.evaluate(lambda as f32) as f64
-            };
-
-
-            let line = Line::new(PlotPoints::from_explicit_callback(illuminant, (self.wavelength_bounds.lower as f64)..(self.wavelength_bounds.upper as f64), n_samples));
-            Plot::new("illuminant")
-                .include_x(self.wavelength_bounds.lower)
-                .include_x(self.wavelength_bounds.upper)
-                .include_y(0.0)
-                .include_y(1.0)
-                .view_aspect(2.0)
-                .show(ui, |plot_ui| plot_ui.line(line));
-
-            let new_temp_curve = Curve::Machine {
-                seed: 1.0,
-                list: vec![
-                    (Op::Mul, self.color.clone()),
-                    (Op::Mul, self.illuminant.clone()),
-                ],
-            };
-            let multiplied = move |lambda| {
-                new_temp_curve.evaluate(lambda as f32) as f64
-            };
-            // let line = Line::new(Values::from_values_iter(multiplied));
-            let line = Line::new(PlotPoints::from_explicit_callback(multiplied, (self.wavelength_bounds.lower as f64)..(self.wavelength_bounds.upper as f64), n_samples));
-            Plot::new("combined")
-                .include_x(self.wavelength_bounds.lower)
-                .include_x(self.wavelength_bounds.upper)
-                .view_aspect(2.0)
-                .show(ui, |plot_ui| plot_ui.line(line));
+            // unimplemented!();
+            // use egui::widgets::plot::{Line, Plot, PlotPoints};
+            // let n_samples = 100;
+            // let cloned = self.color.clone();
+            // let color = move |lambda: f64|{
+            //      cloned.evaluate(lambda as f32) as f64
+            // };
+            // let line = Line::new(PlotPoints::from_explicit_callback(color, (self.wavelength_bounds.lower as f64)..(self.wavelength_bounds.upper as f64), n_samples));
+
+            // let response = Plot::new("color")
+            //     .include_x(self.wavelength_bounds.lower)
+            //     .include_x(self.wavelength_bounds.upper)
+            //     .include_y(0.0)
+            //     .include_y(1.0)
+            //     .view_aspect(2.0)
+            //     .show(ui, |plot_ui| {
+            //         plot_ui.line(line);
+            //         if plot_ui.plot_clicked() {
+            //             plot_ui.pointer_coordinate().map(|v| v.to_pos2())
+            //         } else {
+            //             None
+            //         }
+            //     });
+
+            // let mut color_dirty = false;
+            // if let Some(clicked_point) = response.inner {
+            //     if clicked_point.y >= 0.0 && self.wavelength_bounds.contains(&clicked_point.x) {
+            //         if let Curve::Tabulated { signal, .. } = &mut self.color {
+            //             let index = signal.partition_point(|(x, _)| *x < clicked_point.x);
+            //             signal.insert(index, (clicked_point.x, clicked_point.y.min(1.0)));
+            //             color_dirty = true;
+            //         }
+            //     }
+            // }
+
+            // let response = ui.add(egui::Button::new("reset color"));
+            // if response.clicked() {
+            //     if let Curve::Tabulated { signal, .. } = &mut self.color {
+            //         signal.clear();
+            //         signal.push((self.wavelength_bounds.lower, 0.0));
+            //         signal.push((self.wavelength_bounds.upper, 0.0));
+            //     } else {
+            //         self.color = Curve::Tabulated {
+            //             signal: vec![
+            //                 (self.wavelength_bounds.lower, 0.0),
+            //                 (self.wavelength_bounds.upper, 0.0),
+            //             ],
+            //             mode: InterpolationMode::Cubic,
+            //         };
+            //     }
+            //     color_dirty = true;
+            // }
+
+            // if color_dirty {
+            //     println!("updating color data in model");
+            //     self.sender
+            //         .try_send(Request::ChangeColor(self.color.clone()))
+            //         .unwrap();
+            // }
+
+            // let cloned = self.illuminant.clone();
+            // let illuminant = move |lambda: f64| {
+            //      cloned.evaluate(lambda as f32) as f64
+            // };
+
+
+            // let line = Line::new(PlotPoints::from_explicit_callback(illuminant, (self.wavelength_bounds.lower as f64)..(self.wavelength_bounds.upper as f64), n_samples));
+            // Plot::new("illuminant")
+            //     .include_x(self.wavelength_bounds.lower)
+            //     .include_x(self.wavelength_bounds.upper)
+            //     .include_y(0.0)
+            //     .include_y(1.0)
+            //     .view_aspect(2.0)
+            //     .show(ui, |plot_ui| plot_ui.line(line));
+
+            // let new_temp_curve = Curve::Machine {
+            //     seed: 1.0,
+            //     list: vec![
+            //         (Op::Mul, self.color.clone()),
+            //         (Op::Mul, self.illuminant.clone()),
+            //     ],
+            // };
+            // let multiplied = move |lambda| {
+            //     new_temp_curve.evaluate(lambda as f32) as f64
+            // };
+            // // let line = Line::new(Values::from_values_iter(multiplied));
+            // let line = Line::new(PlotPoints::from_explicit_callback(multiplied, (self.wavelength_bounds.lower as f64)..(self.wavelength_bounds.upper as f64), n_samples));
+            // Plot::new("combined")
+            //     .include_x(self.wavelength_bounds.lower)
+            //     .include_x(self.wavelength_bounds.upper)
+            //     .view_aspect(2.0)
+            //     .show(ui, |plot_ui| plot_ui.line(line));
         });
     }
 }
@@ -473,63 +433,68 @@
         }
     }
 
-    fn update(&mut self, model: &LightnessModel) -> bool {
+    fn update(&mut self, model: &Model) -> bool {
         let (width, height) = (self.film.width, self.film.height);
 
-        for _ in self.per_illuminant_scale.len()..model.illuminants.len() {
-            self.per_illuminant_scale.push(0.0);
-        }
-        for (i, illuminant) in model.illuminants.iter().enumerate() {
-            let integral = illuminant.convert_to_xyz(model.wavelength_bounds, 1.0, false);
-            // theoretically, this should not panic, since the above loop inserts empty elements when the lengths don't match
-            self.per_illuminant_scale[i] = integral.y();
-        }
-
-        let per_illuminant_scale = &self.per_illuminant_scale;
-
-        self.film
-            .buffer
-            .par_iter_mut()
-            .enumerate()
-            .for_each(|(idx, pixel)| {
-                let illuminants = &model.illuminants;
-                let (x, y) = (idx % width, idx / width);
-
-                let bin_num = model.bins * x / width;
-                let illuminant_bin = y * illuminants.len() / height;
-                let illuminant = &illuminants[illuminant_bin];
-
-                let strength = model.ev_multiplier.powf(bin_num as f32 - model.ev_offset);
-                // *pixel = color.to_xyz_color();
-                let stacked = Curve::Machine {
-                    seed: strength / per_illuminant_scale[illuminant_bin],
-                    list: vec![
-                        (Op::Mul, model.color.clone()),
-                        (Op::Mul, illuminant.clone()),
-                    ],
-                };
-                *pixel = stacked.convert_to_xyz(model.wavelength_bounds, 1.0, false);
-            });
-
-        self.tonemapper.initialize(&self.film, 1.0);
-        // let window = self.window
-        // let film = &self.film;
-        // let tonemapper = &self.tonemapper;
-        update_window_buffer(
-            &mut self.buffer,
-            &self.film,
-            self.tonemapper.as_mut(),
-            Converter::sRGB,
-            1.0,
-        );
-        self.window
-            .update_with_buffer(&self.buffer, self.film.width, self.film.height)
-            .unwrap();
-        !self.window.is_open() || self.window.is_key_pressed(Key::Escape, KeyRepeat::No)
-    }
-}
-
-fn mvc(opts: Opt) -> Result<(LightnessModel, Controller), ()> {
+        match &model.model_data {
+            ModelData::Lightness(model) => {
+                for _ in self.per_illuminant_scale.len()..model.illuminants.len() {
+                    self.per_illuminant_scale.push(0.0);
+                }
+                for (i, illuminant) in model.illuminants.iter().enumerate() {
+                    let integral = illuminant.convert_to_xyz(model.wavelength_bounds, 1.0, false);
+                    // theoretically, this should not panic, since the above loop inserts empty elements when the lengths don't match
+                    self.per_illuminant_scale[i] = integral.y();
+                }
+
+                let per_illuminant_scale = &self.per_illuminant_scale;
+
+                self.film
+                    .buffer
+                    .par_iter_mut()
+                    .enumerate()
+                    .for_each(|(idx, pixel)| {
+                        let illuminants = &model.illuminants;
+                        let (x, y) = (idx % width, idx / width);
+
+                        let bin_num = model.bins * x / width;
+                        let illuminant_bin = y * illuminants.len() / height;
+                        let illuminant = &illuminants[illuminant_bin];
+
+                        let strength = model.ev_multiplier.powf(bin_num as f32 - model.ev_offset);
+                        // *pixel = color.to_xyz_color();
+                        let stacked = Curve::Machine {
+                            seed: strength / per_illuminant_scale[illuminant_bin],
+                            list: vec![
+                                (Op::Mul, model.color.clone()),
+                                (Op::Mul, illuminant.clone()),
+                            ],
+                        };
+                        *pixel = stacked.convert_to_xyz(model.wavelength_bounds, 1.0, false);
+                    });
+
+                self.tonemapper.initialize(&self.film, 1.0);
+                // let window = self.window
+                // let film = &self.film;
+                // let tonemapper = &self.tonemapper;
+                update_window_buffer(
+                    &mut self.buffer,
+                    &self.film,
+                    self.tonemapper.as_mut(),
+                    Converter::sRGB,
+                    1.0,
+                );
+                self.window
+                    .update_with_buffer(&self.buffer, self.film.width, self.film.height)
+                    .unwrap();
+                !self.window.is_open() || self.window.is_key_pressed(Key::Escape, KeyRepeat::No)
+            }
+            ModelData::Blending(_) => todo!(),
+        }
+    }
+}
+
+fn mvc(opts: Opt) -> Result<(Model, Controller), ()> {
     let config: TOMLConfig = match get_settings(opts.config_file) {
         Ok(expr) => expr,
         Err(v) => {
@@ -595,15 +560,17 @@
         });
 
     Ok((
-        LightnessModel::new(
+        Model::new(
+            ModelData::Lightness(LightnessModel::new(
+                bins,
+                ev_multiplier,
+                ev_offset,
+                illuminants,
+                initial_color.clone(),
+                wavelength_bounds,
+            )),
             res_sender,
             req_receiver,
-            bins,
-            ev_multiplier,
-            ev_offset,
-            illuminants,
-            initial_color.clone(),
-            wavelength_bounds,
         ),
         // View::new(opts.width, opts.height, Box::new(tonemapper)),
         Controller::new(
@@ -669,7 +636,7 @@
 adjust various sliders to change the EV offset.
 "
     );
-    eframe::run_native(
+    let _ = eframe::run_native(
         "the same color under different illuminants",
         options,
         Box::new(|_cc| Box::new(controller)),
