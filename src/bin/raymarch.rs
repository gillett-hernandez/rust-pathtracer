--- conflicted
+++ resolved
@@ -5,11 +5,8 @@
 
 // std imports
 use std::cmp::Ordering;
-<<<<<<< HEAD
 use std::fs::File;
 use std::path::PathBuf;
-=======
->>>>>>> d5458ba4
 
 // third party but non-subject-matter imports
 #[cfg(feature = "preview")]
