--- conflicted
+++ resolved
@@ -103,19 +103,11 @@
         let sampled;
         let mut light_g_term: f32 = 1.0;
 
-<<<<<<< HEAD
         let (light_pick_sample, sample_world) =
             light_pick_sample.choose(env_sampling_probability, true, false);
         if !sample_world {
             if self.world.lights.len() > 0 {
                 let (light, pick_pdf) = self.world.pick_random_light(light_pick_sample).unwrap();
-=======
-        if self.world.lights.len() > 0 && light_pick_sample.x >= env_sampling_probability {
-            light_pick_sample.x = ((light_pick_sample.x - env_sampling_probability)
-                / (1.0 - env_sampling_probability))
-                .clamp(0.0, 1.0);
-            let (light, pick_pdf) = self.world.pick_random_light(light_pick_sample).unwrap();
->>>>>>> 82fc505f
 
                 // if we picked a light
                 let (light_surface_point, light_surface_normal, area_pdf) =
@@ -153,37 +145,14 @@
                     sampler.draw_2d(),
                     VISIBLE_RANGE,
                     wavelength_sample,
-<<<<<<< HEAD
                 );
             }
-=======
-                )
-                .expect(&format!(
-                    "emission sample failed, light is {:?} material is {:?}",
-                    light, mat_id
-                ));
-            light_g_term = (light_surface_normal * (&tmp_sampled.0).direction).abs();
-            sampled = (
-                tmp_sampled.0,
-                tmp_sampled.1,
-                tmp_sampled.2 * pick_pdf * area_pdf,
-            );
-            debug_assert!(
-                sampled.1.energy.0 > 0.0,
-                "radiance was 0, {}, {:?}, {:?} {:?}",
-                sampled.1.lambda,
-                material,
-                sampled.0,
-                sampled.2
-            );
->>>>>>> 82fc505f
         } else {
             if env_sampling_probability > 0.0 {
                 // sample world env
-                let world_aabb = self.world.accelerator.bounding_box();
-                let world_radius = (world_aabb.max - world_aabb.min).0.abs().max_element() / 2.0;
                 // println!("sampled light emission in world light branch");
                 // println!("sampling world, world radius is {}", world_radius);
+                let world_radius = self.world.get_world_radius();
                 sampled = self.world.environment.sample_emission(
                     world_radius,
                     sampler.draw_2d(),
@@ -196,7 +165,6 @@
             } else {
                 let (light, pick_pdf) = self.world.pick_random_light(light_pick_sample).unwrap();
 
-<<<<<<< HEAD
                 // if we picked a light
                 let (light_surface_point, light_surface_normal, area_pdf) =
                     light.sample_surface(sampler.draw_2d());
@@ -223,26 +191,6 @@
                     tmp_sampled.2 * pick_pdf * area_pdf,
                 );
             }
-=======
-            // sample world env
-            let world_aabb = self.world.accelerator.bounding_box();
-            let world_radius = (world_aabb.max - world_aabb.min).0.abs().max_element() / 2.0;
-            // println!("sampled light emission in world light branch");
-            sampled = self.world.environment.sample_emission(
-                world_radius,
-                sampler.draw_2d(),
-                sampler.draw_2d(),
-                VISIBLE_RANGE,
-                wavelength_sample,
-            );
-            // debug_assert!(
-            //     sampled.1.energy.0 > 0.0,
-            //     "radiance was 0, {}, {:?} {:?}",
-            //     sampled.1.lambda,
-            //     sampled.0,
-            //     sampled.2
-            // );
->>>>>>> 82fc505f
         };
         let mut ray = sampled.0;
         let lambda = sampled.1.lambda;
