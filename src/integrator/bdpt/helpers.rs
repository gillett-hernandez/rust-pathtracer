--- conflicted
+++ resolved
@@ -598,11 +598,7 @@
 }
 
 pub fn eval_mis<F>(
-<<<<<<< HEAD
     world: &Arc<World>,
-=======
-    _world: &Arc<World>,
->>>>>>> fb79122a
     light_path: &Vec<Vertex>,
     s: usize,
     eye_path: &Vec<Vertex>,
@@ -620,7 +616,6 @@
     // and recursively/iteratively applying a scaling factor depending on the direction (towards the light root or towards the camera root)
     // the scaling factor towards the light root is p_i+1 / p_i
     // refer to veach (1997) page 306 equation 10.9
-<<<<<<< HEAD
 
     let k = s + t - 1;
     let k1 = k + 1;
@@ -650,38 +645,9 @@
         let i1 = i + 1;
         if i == 0 {
             // top case of equation 10.9
-            path_ps[1] = path_ps[0] * combined_path[0].pdf_forward / combined_path[0].pdf_backward;
+            // path_ps[1] = path_ps[0] * combined_path[0].pdf_forward / combined_path[0].pdf_backward;
         }
     }
 
     mis_function(&path_ps)
-=======
-
-    let k = s + t - 1;
-    let k1 = k + 1;
-
-    let combined_path = CombinedPath {
-        light_path,
-        eye_path,
-        connection_index: s,
-        path_length: k,
-    };
-
-    assert!(combined_path[0] == light_path[0]);
-    assert!(combined_path[k] == eye_path[0]);
-
-    let mut weights: Vec<f32> = Vec::with_capacity(k1);
-    weights.fill(0.0);
-    weights[s] = 1.0;
-    // first build up from index = s to index = k
-    for i in s..k1 {
-        let i1 = i + 1;
-        // if i == 0 {
-        //     // top case of equation 10.9
-        //     weights[1] = weights[0] * combined_path[0].pdf_forward / combined_path[0].pdf_backward;
-        // }
-    }
-
-    mis_function(&weights)
->>>>>>> fb79122a
 }