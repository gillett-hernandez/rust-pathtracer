// use crate::config::Settings;
// use crate::camera::*;
use crate::hittable::{HasBoundingBox, HitRecord};
use crate::integrator::veach_v;
use crate::material::Material;
use crate::materials::MaterialId;
use crate::math::*;
use crate::world::{EnvironmentMap, World};
use crate::NORMAL_OFFSET;

use std::ops::Index;
use std::sync::Arc;

#[derive(Debug, Copy, Clone, PartialEq)]
pub enum LightSourceType {
    Instance,
    Environment,
}
#[derive(Debug, Copy, Clone, PartialEq)]
pub enum VertexType {
    LightSource(LightSourceType),
    Light,
    Eye,
    Camera,
}

#[derive(Debug, Copy, Clone, PartialEq)]
pub struct Vertex {
    pub vertex_type: VertexType,
    pub time: f32,
    pub lambda: f32,
    pub point: Point3,
    pub normal: Vec3,
    pub material_id: MaterialId,
    pub instance_id: usize,
    pub throughput: SingleEnergy,
    pub pdf_forward: f32,
    pub pdf_backward: f32,
    pub veach_g: f32,
}

impl Vertex {
    pub fn new(
        vertex_type: VertexType,
        time: f32,
        lambda: f32,
        point: Point3,
        normal: Vec3,
        material_id: MaterialId,
        instance_id: usize,
        throughput: SingleEnergy,
        pdf_forward: f32,
        pdf_backward: f32,
        veach_g: f32,
    ) -> Self {
        Vertex {
            vertex_type,
            time,
            lambda,
            point,
            normal,
            material_id,
            instance_id,
            throughput,
            pdf_forward,
            pdf_backward,
            veach_g,
        }
    }
}

impl From<Vertex> for HitRecord {
    fn from(data: Vertex) -> Self {
        HitRecord::new(
            data.time,
            data.point,
            (0.0, 0.0),
            data.lambda,
            data.normal,
            data.material_id,
            data.instance_id,
        )
    }
}

pub fn veach_g(point0: Point3, cos_i: f32, point1: Point3, cos_o: f32) -> f32 {
    (cos_i * cos_o).abs() / (point1 - point0).norm_squared()
}

#[allow(unused_mut)]
pub fn random_walk(
    mut ray: Ray,
    lambda: f32,
    bounce_limit: u16,
    start_throughput: SingleEnergy,
    trace_type: VertexType,
    sampler: &mut Box<dyn Sampler>,
    world: &Arc<World>,
    vertices: &mut Vec<Vertex>,
) -> Option<SingleEnergy> {
    let mut beta = start_throughput;
    // let mut last_bsdf_pdf = PDF::from(0.0);
    let mut additional_contribution = SingleEnergy::ZERO;
    // additional contributions from emission from hit objects that support bsdf sampling? review veach paper.
    for _ in 0..bounce_limit {
        if let Some(mut hit) = world.hit(ray, 0.01, ray.tmax) {
            hit.lambda = lambda;
            let mut vertex = Vertex::new(
                trace_type,
                hit.time,
                hit.lambda,
                hit.point,
                hit.normal,
                hit.material,
                hit.instance_id,
                beta,
                1.0,
                1.0,
                1.0,
            );

            let frame = TangentFrame::from_normal(hit.normal);
            let wi = frame.to_local(&-ray.direction).normalized();

            if trace_type == VertexType::Light {
                // if hit camera directly while tracing a light path
                if let MaterialId::Camera(_camera_id) = hit.material {
                    vertex.vertex_type = VertexType::Camera;
                    vertices.push(vertex);
                    break;
                }
            } else {
                // if directly hit a light while tracing a camera path.
                if let MaterialId::Light(_light_id) = hit.material {}
            }

            let material = world.get_material(hit.material);

            // consider accumulating emission in some other form for trace_type == Type::Eye situations, as mentioned in veach.
            let maybe_wo: Option<Vec3> = material.generate(&hit, sampler.draw_2d(), wi);

            // what to do in this situation, where there is a wo and there's also emission?
            let emission = material.emission(&hit, wi, maybe_wo);

            // wo is generated in tangent space.

            if let Some(wo) = maybe_wo {
                // NOTE! cos_i and cos_o seem to have somewhat reversed names.
                let cos_i = wo.z().abs();
                let cos_o = wi.z().abs();
                vertex.veach_g = veach_g(hit.point, cos_i, ray.origin, cos_o);
                // if emission.0 > 0.0 {

                // }
                let pdf = material.value(&hit, wi, wo);
                debug_assert!(pdf.0 >= 0.0, "pdf was less than 0 {:?}", pdf);
                if pdf.0 < 0.00000001 || pdf.is_nan() {
                    break;
                }

                vertex.pdf_forward = pdf.0 / cos_i;

                if false && cos_o < 0.00001 {
                    // considered specular
                    vertex.pdf_backward = vertex.pdf_forward;
                } else {
                    // eval pdf in reverse direction
                    vertex.pdf_backward = material.value(&hit, wo, wi).0 / cos_o;
                }
                debug_assert!(
                    vertex.pdf_forward > 0.0 && vertex.pdf_forward.is_finite(),
                    "pdf forward was 0 for material {:?} at vertex {:?}",
                    material,
                    vertex
                );
                debug_assert!(
                    vertex.pdf_backward > 0.0 && vertex.pdf_backward.is_finite(),
                    "pdf backward was 0 for material {:?} at vertex {:?}. wi: {:?}, wo: {:?}, cos_o: {}, cos_i: {}",
                    material,
                    vertex,
                    wi,
                    wo,
                    cos_o,
                    cos_i
                );

                vertices.push(vertex);

                let f = material.f(&hit, wi, wo);

                // let beta_before_hit = beta;
                beta *= f * cos_i.abs() / pdf.0;
                // last_bsdf_pdf = pdf;

                debug_assert!(!beta.0.is_nan(), "{:?} {} {:?}", f, cos_i, pdf);

                // add normal to avoid self intersection
                // also convert wo back to world space when spawning the new ray
                ray = Ray::new(
                    hit.point + hit.normal * NORMAL_OFFSET * if wo.z() > 0.0 { 1.0 } else { -1.0 },
                    frame.to_world(&wo).normalized(),
                );
            } else {
                // hit a surface and didn't bounce.
                if emission.0 > 0.0 {
                    vertex.vertex_type = VertexType::LightSource(LightSourceType::Instance);
                    vertex.pdf_forward = 0.0;
                    vertex.pdf_backward = 1.0;
                    vertex.veach_g = veach_g(hit.point, 1.0, ray.origin, 1.0);
                    vertices.push(vertex);
                } else {
                    // this happens when the backside of a light is hit.
                }
                break;
            }
        } else {
            // add a vertex when a camera ray hits the environment
<<<<<<< HEAD
            if trace_type == Type::Eye {
                let ray_direction = ray.direction;
                let bounding_box = world.bounding_box();
                let world_radius = (bounding_box.max - bounding_box.min).norm();
                let at_env = ray_direction * world_radius;
                let vertex = Vertex::new(
                    Type::LightSource(Source::Environment),
                    ray.time,
=======
            if trace_type == VertexType::Eye {
                let max_world_radius =
                    (world.bounding_box().max - world.bounding_box().min).norm() / 2.0;
                let max_world_radius_2 = max_world_radius * max_world_radius;
                debug_assert!(max_world_radius.is_finite());
                let at_env = max_world_radius * ray.direction;
                debug_assert!(at_env.0.is_finite().all());
                debug_assert!(Point3::from(at_env).0.is_finite().all());
                let vertex = Vertex::new(
                    VertexType::LightSource(LightSourceType::Environment),
                    1.0 * max_world_radius,
>>>>>>> 82fc505f
                    lambda,
                    Point3::from(at_env),
                    -ray.direction,
                    MaterialId::Light(0),
                    0,
                    beta,
                    0.0,
                    1.0 / (4.0 * PI),
                    1.0,
                );
                debug_assert!(vertex.point.0.is_finite().all());
                // println!("sampling env and setting pdf_forward to 0");
                vertices.push(vertex);
            }
            break;
        }
    }
    if additional_contribution.0 > 0.0 {
        Some(additional_contribution)
    } else {
        None
    }
}

pub enum SampleKind {
    Sampled((SingleEnergy, f32)),
    Splatted((SingleEnergy, f32)),
}

pub fn eval_unweighted_contribution(
    world: &Arc<World>,
    light_path: &Vec<Vertex>,
    s: usize,
    eye_path: &Vec<Vertex>,
    t: usize,
) -> SampleKind {
    let last_light_vertex_throughput = if s == 0 {
        SingleEnergy::ONE
    } else {
        light_path[s - 1].throughput
    };

    let last_eye_vertex_throughput = if t == 0 {
        SingleEnergy::ONE
    } else {
        eye_path[t - 1].throughput
    };

    let cst: SingleEnergy;
    let mut sample = SampleKind::Sampled((SingleEnergy::ONE, 0.0));
    let g;
    if s == 0 {
        // since the eye path actually hit the light in this situation, calculate how much light would be transmitted along that eye path
        // consider resampling last_eye_vertex to be in a more favorable position.
        let second_to_last_eye_vertex = eye_path[t - 2];
        let last_eye_vertex = eye_path[t - 1];
        if last_eye_vertex.kind == Type::LightSource(Source::Environment) {

            // let uv = EnvironmentMap::direction_to_uv(ray_direction);
            // let fsl =
        }
        let hit_light_material = world.get_material(last_eye_vertex.material_id);

        let normal = last_eye_vertex.normal;
        let frame = TangentFrame::from_normal(normal);
        let wi = (second_to_last_eye_vertex.point - last_eye_vertex.point).normalized();
        debug_assert!(wi.0.is_finite().all(), "{:?}", eye_path);
        let (cos_i, cos_o) = (
            (wi * normal).abs(), // these are cosines relative to their surface normals btw.
            (wi * second_to_last_eye_vertex.normal).abs(), // i.e. eye_to_light.dot(eye_vertex_normal) and light_to_eye.dot(light_vertex_normal)
        );
        g = veach_g(
            last_eye_vertex.point,
            cos_i,
            second_to_last_eye_vertex.point,
            cos_o,
        );
        cst = hit_light_material.emission(
            &last_eye_vertex.into(),
            frame.to_local(&wi).normalized(),
            None,
        );
    } else if t == 0 {
        let second_to_last_light_vertex = light_path[s - 2];
        let last_light_vertex = light_path[s - 1];
        if let MaterialId::Camera(camera_id) = last_light_vertex.material_id {
            let camera = world.get_camera(camera_id as usize);
            let direction = last_light_vertex.point - second_to_last_light_vertex.point;
            cst = SingleEnergy(
                camera.eval_we(last_light_vertex.point, second_to_last_light_vertex.point),
            );
            sample = SampleKind::Splatted((SingleEnergy::ONE, 0.0));

            let (cos_i, cos_o) = (
                (direction * second_to_last_light_vertex.normal).abs(), // these are cosines relative to their surface normals btw.
                (direction * last_light_vertex.normal).abs(), // i.e. eye_to_light.dot(eye_vertex_normal) and light_to_eye.dot(light_vertex_normal)
            );
            g = veach_g(
                last_light_vertex.point,
                cos_i,
                second_to_last_light_vertex.point,
                cos_o,
            );
        } else {
            return SampleKind::Sampled((SingleEnergy::ZERO, 0.0));
        }
    } else {
        // assume light_path[0] and light_path[1] have had their reflectances fixed to be the light radiance values, as that's what the BDPT algorithm seems to expect.
        // also assume that camera_path[0] throughput is set to the so called We value, which is a measure of the importance of the given camera ray and wavelength sample

        // a valid connection can be made.
        let last_light_vertex = light_path[s - 1]; // s_end_v
        let last_eye_vertex = eye_path[t - 1]; // t_end_v

        let light_to_eye_vec = last_eye_vertex.point - last_light_vertex.point;
        let light_to_eye_direction = light_to_eye_vec.normalized();

        // llv means Last Light Vertex
        let llv_normal = last_light_vertex.normal;
        let llv_frame = TangentFrame::from_normal(llv_normal);
        let llv_world_light_to_eye = light_to_eye_direction;
        let llv_local_light_to_eye = llv_frame.to_local(&llv_world_light_to_eye).normalized();
        let fsl = if s == 1 {
            // connected to surface of light
            // consider resampling last_light_vertex to be in a more favorable position.

            if last_light_vertex.kind == Type::LightSource(Source::Environment) {

                // let uv = EnvironmentMap::direction_to_uv(ray_direction);
                // let fsl =
            }
            let hit_light_material = world.get_material(last_light_vertex.material_id);
            let emission = hit_light_material.emission(
                &last_light_vertex.into(),
                llv_local_light_to_eye,
                None,
            );
            emission
        } else {
            let second_to_last_light_vertex = light_path[s - 2];
            let wi = (second_to_last_light_vertex.point - last_light_vertex.point).normalized();
            let hit_material = world.get_material(last_light_vertex.material_id);
            hit_material.f(
                &last_light_vertex.into(),
                llv_frame.to_local(&wi).normalized(),
                llv_local_light_to_eye,
            )
        };

        if fsl == SingleEnergy::ZERO {
            return SampleKind::Sampled((SingleEnergy::ZERO, 0.0));
        }

        // lev means Last Eye Vertex
        let lev_normal = last_eye_vertex.normal;
        let lev_frame = TangentFrame::from_normal(lev_normal);
        let lev_world_eye_to_light = -light_to_eye_direction;
        let lev_local_eye_to_light = lev_frame.to_local(&lev_world_eye_to_light).normalized();
        let fse = if t == 1 {
            // connected to surface of camera
            if let MaterialId::Camera(camera_id) = last_eye_vertex.material_id {
                let camera = world.get_camera(camera_id as usize);
                sample = SampleKind::Splatted((SingleEnergy::ONE, 0.0));
                SingleEnergy(camera.eval_we(last_eye_vertex.point, last_light_vertex.point))
            } else {
                SingleEnergy(0.0)
            }
        } else {
            let second_to_last_eye_vertex = eye_path[t - 2];
            let wi = (second_to_last_eye_vertex.point - last_eye_vertex.point).normalized();
            // let wo = -light_to_eye;
            let hit_material = world.get_material(last_eye_vertex.material_id);
            let reflectance = hit_material.f(
                &last_eye_vertex.into(),
                lev_frame.to_local(&wi).normalized(),
                lev_local_eye_to_light,
            );
            reflectance
        };

        if fse == SingleEnergy::ZERO {
            return SampleKind::Sampled((SingleEnergy::ZERO, 0.0));
        }

        let (cos_i, cos_o) = (
            lev_local_eye_to_light.z().abs(), // these are cosines relative to their surface normals btw.
            llv_local_light_to_eye.z().abs(), // i.e. eye_to_light.dot(eye_vertex_normal) and light_to_eye.dot(light_vertex_normal)
        );
        g = veach_g(last_eye_vertex.point, cos_i, last_light_vertex.point, cos_o);
        if g == 0.0 {
            return SampleKind::Sampled((SingleEnergy::ZERO, 0.0));
        }

        if !veach_v(world, last_eye_vertex.point, last_light_vertex.point) {
            // not visible
            return SampleKind::Sampled((SingleEnergy::ZERO, 0.0));
        }
        cst = fsl * g * fse;
    }
    match sample {
        SampleKind::Sampled(_) => SampleKind::Sampled((
            cst * last_eye_vertex_throughput * last_light_vertex_throughput,
            g,
        )),
        SampleKind::Splatted(_) => SampleKind::Splatted((
            cst * last_light_vertex_throughput * last_eye_vertex_throughput,
            g,
        )),
    }
}

pub struct CombinedPath<'a> {
    pub light_path: &'a Vec<Vertex>,
    pub eye_path: &'a Vec<Vertex>,
    pub connection_index: usize,
    pub connecting_g: f32,
    pub path_length: usize,
}

impl<'a> CombinedPath<'a> {
    pub fn veach_g_between(&self, vidx0: usize, vidx1: usize) -> f32 {
        // computes the veach g term between vertex v0 and v1.
        // veach g terms are stored flowing away from the endpoints, however for the combined path we want them flowing away from 0.
        // i.e. for the normal paths, eye_path[i] contains the veach g term for eye_path[i] to eye_path[i-1]
        // and for the normal paths, light_path[i] contains the veach g term for light_path[i] to light_path[i-1]
        // but we want combined_path[i].veach_g to be between combined_path[i] and combined_path[i-1] at all times

        // naive version: recompute veach g term

        // smart version
        // veach g is already computed and stored in vertices, only the order is reversed.
        // for both the eye and light subpaths, vertex[i].veach_g is the G term between y[i] and y[i-1] or z[i] and z[i-1]
        // however our indices are switched, and x_i.veach_g needs to be between x_i-1 and x_i
        // on the light side, the indices don't need to be switched
        // however on the eye side, the indices need to be switched slightly.
        if vidx1 >= self.connection_index && vidx0 < self.connection_index {
            // self.eye_path[t].veach_g
            // self.eye_path[self.path_length - vidx1].veach_g
            self.connecting_g
        } else if vidx1 >= self.connection_index {
            self.eye_path[self.path_length - vidx1 - 1].veach_g
        } else {
            self.light_path[vidx1].veach_g
        }
    }

    pub fn pdf_forward(&self, vidx: usize) -> f32 {
        let vertex = self[vidx];
        if vidx >= self.connection_index {
            // has to be swapped.
            vertex.pdf_backward
        } else {
            vertex.pdf_forward
        }
    }

    pub fn pdf_backward(&self, vidx: usize) -> f32 {
        let vertex = self[vidx];
        if vidx >= self.connection_index {
            // has to be swapped.
            vertex.pdf_forward
        } else {
            vertex.pdf_backward
        }
    }
}

impl<'a> Index<usize> for CombinedPath<'a> {
    type Output = Vertex;
    fn index(&self, index: usize) -> &Self::Output {
        if index < self.connection_index {
            debug_assert!(index < self.light_path.len());
            // println!("light: path index and subpath index {}", index);
            &self.light_path[index]
        } else {
            &self.eye_path[self.path_length - index - 1]
        }
    }
}

#[allow(unused)]
pub fn eval_mis<F>(
    world: &Arc<World>,
    light_path: &Vec<Vertex>,
    s: usize,
    eye_path: &Vec<Vertex>,
    t: usize,
    veach_g: f32,
    mis_function: F,
) -> f32
where
    F: FnOnce(&Vec<f32>) -> f32,
{
    // computes the mis weight of generating the path determined by s and t
    // path index is i = s
    // need to compute the relative probabilities of all the other paths that have the same path length
    // can be done recursively from the path probability of index = s by setting that probability to 1
    // and recursively/iteratively applying a scaling factor depending on the direction (towards the light root or towards the camera root)
    // the scaling factor towards the light root is p_i+1 / p_i
    // refer to veach (1997) page 306 equation 10.9

    let k = s + t - 1; // for 2,0 case, k is 1
    let k1 = k + 1; // k1 is 2

    if s + t == 2 {
        return 1.0;
    }

    // general notes:

    // a light subpath of length s = 5 is indexed from 0 to s-1, or 0 to 4. [0, 1, 2, 3, 4]
    // a eye subpath of length t = 3 is index from 0 to t-1, or from 0 to 2. [0, 1, 2]
    // so a combined path should only ever index into its componenet paths by s-1 for a light subpath, or t-1 for an eye subpath.
    // for k1 = s + t, the maximal index of a light subpath is connection_index - 1, and the maximal index of a eye subpath is k1 - connection_index - 1
    // in general, those are the bounds that should be checked. inclusive checking would be <= connection_index -1, but exclusive checking may be used as well
    // exclusive checking would be < connection_index for light subpaths, and < k1 - connection_index for eye subpath
    // for some generic index i then, if i < connection_index, it should be used to access the light subpath,
    // however on the other hand, we can define a new number to index into the eye subpath as j = k1 - i - 1
    // eye subpath should be indexed in 0 <= some_index < k1 - connection_index - 1
    // and should be indexed from furthest from the root to closest to the root
    // i.e. combined_path[s] should be eye_path[t-1]
    // and combined_path[s-1] should be light_path[s-1]
    // and combined_path[k = s + t - 1] should be eye_path[0]
    // thus 0 == N - (s + t - 1)
    // => 0 == N - s - t + 1
    // => N = s + t - 1
    // => N = k
    // the new_index should then be k - index
    // for index = s + 1, then new_index = k - (s + 1) = s + t - 1 - s - 1 = t - 1, which matches what is desired

    let path = CombinedPath {
        light_path,
        eye_path,
        connection_index: s,
        connecting_g: veach_g,
        path_length: k1,
    };

    let mut ps: Vec<f32> = vec![0.0; s + t + 1];
    ps[s] = 1.0;

    // first build up from index = s to index = k
    for i in s..=k {
        let ip1 = i + 1;
        if i == 0 {
            // top case of equation 10.9

            debug_assert!(
                path.pdf_backward(1) > 0.0,
                "i,s,t,k = ({}, {}, {}, {}). {:?}",
                i,
                s,
                t,
                k,
                path[1]
            );
            ps[1] =
                ps[0] * path.pdf_forward(0) / (path.pdf_backward(1) * path.veach_g_between(0, 1));
            debug_assert!(!ps[1].is_nan(), "{:?}", ps);
        } else if i < k {
            let im1 = i - 1;
            // middle case of equation 10.9
            debug_assert!(
                path.pdf_backward(ip1) > 0.0,
                "i,s,t,k = ({}, {}, {}, {}). {:?}",
                i,
                s,
                t,
                k,
                path[ip1]
            );
            let veach_im1_i = path.veach_g_between(im1, i);
            let veach_i_ip1 = path.veach_g_between(i, ip1);
            ps[ip1] = ps[i] * path.pdf_forward(im1) * veach_im1_i
                / (path.pdf_backward(ip1) * veach_i_ip1);
            debug_assert!(
                    !ps[ip1].is_nan(),
                    "path probabilities: {:?}, path[i]: {:?}, veach_G between: {:?}, path[i+1]: {:?}\n{:?} * {:?} / ({:?} * {:?})",
                    ps,
                    path[i],
                    veach_g,
                    path[i + 1],
                    path.pdf_forward(im1),
                    veach_im1_i,
                    path.pdf_backward(ip1),
                    veach_i_ip1,
                );
        } else {
            // bottom case of equation 10.9
            debug_assert!(
                path.pdf_backward(k) > 0.0,
                "i,s,t,k = ({}, {}, {}, {}). {:?}",
                i,
                s,
                t,
                k,
                path[k]
            );
            ps[k1] = ps[k] * path.pdf_forward(k - 1) * path.veach_g_between(k - 1, k)
                / path.pdf_backward(k);
            debug_assert!(!ps[k1].is_nan(), "{:?}", ps);
        }
    }

    for j in 0..s {
        let i = s - j;
        let ip1 = i + 1;
        let im1 = i - 1;
        if i == k {
            // reciprocal bottom case of equation 10.9
            debug_assert!(
                path.pdf_forward(k - 1) > 0.0,
                "i,s,t,k = ({}, {}, {}, {}). {:?}",
                i,
                s,
                t,
                k,
                path[k - 1]
            );
            ps[k] = ps[k1] * path.pdf_backward(k)
                / (path.pdf_forward(k - 1) * path.veach_g_between(k - 1, k));
            debug_assert!(!ps[k].is_nan(), "{:?}", ps);
        } else if i > 1 {
            // reciprocal middle case of equation 10.9
            debug_assert!(
                path.pdf_forward(im1) > 0.0,
                "i,s,t,k = ({}, {}, {}, {}). {:?}",
                i,
                s,
                t,
                k,
                path[im1]
            );
            let veach_i_ip1 = path.veach_g_between(i, ip1);
            let veach_im1_i = path.veach_g_between(im1, i);
            ps[i] = ps[ip1] * path.pdf_backward(ip1) * veach_i_ip1
                / (path.pdf_forward(im1) * veach_im1_i);
            debug_assert!(
                !ps[i].is_nan(),
                "path probabilities: {:?}, path[i]: {:?}, veach_G between: {:?}, path[i+1]: {:?}\n{:?} * {:?} / ({:?} * {:?})",
                ps,
                path[i],
                veach_g,
                path[i + 1],
                path.pdf_backward(ip1),
                veach_i_ip1,
                path.pdf_forward(im1),
                veach_im1_i
            );
        } else {
            // reciprocal top case of equation 10.9
            let pdf_forward = path.pdf_forward(0);
            let pdf_backward = path.pdf_backward(1);
            if pdf_forward == 0.0 {
                ps[0] = 0.0;
                continue;
            }
            // debug_assert!(
            //     path.pdf_forward(0) > 0.0,
            //     "i, s,t,k = ({}, {}, {}, {}). {:?}",
            //     i,
            //     s,
            //     t,
            //     k,
            //     path[0]
            // );
            ps[0] = ps[1] * pdf_backward * path.veach_g_between(0, 1) / pdf_forward;
            debug_assert!(!ps[0].is_nan(), "{:?}", ps);
        }
    }

    for p in ps.iter() {
        debug_assert!(p.is_finite() && !p.is_nan(), "{:?}", ps);
    }
    let result = mis_function(&ps);
    debug_assert!(result.is_finite());
    result
}
/*
#[cfg(test)]
mod tests {
    use super::*;
    #[test]
    fn test_mis_weights_for_short_paths() {
        // [
        //      Vertex { kind: LightSource(Instance), time: 0.0, lambda: 603.45825, point: Point3(f32x4(-0.027535105, -0.19972621, 0.9, 1.0)), normal: Vec3(f32x4(0.0, 0.0, -1.0, 0.0)), material_id: Light(3), instance_id: 5, throughput: SingleEnergy(3.0513232), pdf_forward: 0.31831563, pdf_backward: 1.9894367, veach_g: 1.0 },
        //      Vertex { kind: Camera, time: 5.0592623, lambda: 603.45825, point: Point3(f32x4(-5.0, -0.007217303, -0.013055563, 1.0)), normal: Vec3(f32x4(1.0, -0.0, -0.0, -0.0)), material_id: Camera(0), instance_id: 10, throughput: SingleEnergy(3.0513232), pdf_forward: 1.0, pdf_backward: 1.0, veach_g: 1.0 }
        // ]

        // [
        //      Vertex { kind: Camera, time: 0.59899455, lambda: 603.45825, point: Point3(f32x4(-5.0, 0.013205296, -0.0029486567, 1.0)), normal: Vec3(f32x4(0.98173434, -0.06221859, -0.17979613, 0.0)), material_id: Camera(0), instance_id: 0, throughput: SingleEnergy(1.0), pdf_forward: 1.0, pdf_backward: 0.01, veach_g: 1.0 },
        //      Vertex { kind: Eye, time: 4.5407047, lambda: 603.45825, point: Point3(f32x4(-0.5422344, -0.26931095, -0.81934977, 1.0)), normal: Vec3(f32x4(-0.80744135, 0.4356266, -0.3978293, 0.0)), material_id: Material(4), instance_id: 7, throughput: SingleEnergy(1.0), pdf_forward: 69214.664, pdf_backward: 10360.568, veach_g: 0.035089824 }
        // ]
    }
}*/<|MERGE_RESOLUTION|>--- conflicted
+++ resolved
@@ -215,28 +215,14 @@
             }
         } else {
             // add a vertex when a camera ray hits the environment
-<<<<<<< HEAD
-            if trace_type == Type::Eye {
+            if trace_type == VertexType::Eye {
                 let ray_direction = ray.direction;
                 let bounding_box = world.bounding_box();
                 let world_radius = (bounding_box.max - bounding_box.min).norm();
                 let at_env = ray_direction * world_radius;
                 let vertex = Vertex::new(
-                    Type::LightSource(Source::Environment),
+                    VertexType::LightSource(LightSourceType::Environment),
                     ray.time,
-=======
-            if trace_type == VertexType::Eye {
-                let max_world_radius =
-                    (world.bounding_box().max - world.bounding_box().min).norm() / 2.0;
-                let max_world_radius_2 = max_world_radius * max_world_radius;
-                debug_assert!(max_world_radius.is_finite());
-                let at_env = max_world_radius * ray.direction;
-                debug_assert!(at_env.0.is_finite().all());
-                debug_assert!(Point3::from(at_env).0.is_finite().all());
-                let vertex = Vertex::new(
-                    VertexType::LightSource(LightSourceType::Environment),
-                    1.0 * max_world_radius,
->>>>>>> 82fc505f
                     lambda,
                     Point3::from(at_env),
                     -ray.direction,
@@ -293,7 +279,7 @@
         // consider resampling last_eye_vertex to be in a more favorable position.
         let second_to_last_eye_vertex = eye_path[t - 2];
         let last_eye_vertex = eye_path[t - 1];
-        if last_eye_vertex.kind == Type::LightSource(Source::Environment) {
+        if last_eye_vertex.vertex_type == VertexType::LightSource(LightSourceType::Environment) {
 
             // let uv = EnvironmentMap::direction_to_uv(ray_direction);
             // let fsl =
@@ -363,7 +349,9 @@
             // connected to surface of light
             // consider resampling last_light_vertex to be in a more favorable position.
 
-            if last_light_vertex.kind == Type::LightSource(Source::Environment) {
+            if last_light_vertex.vertex_type
+                == VertexType::LightSource(LightSourceType::Environment)
+            {
 
                 // let uv = EnvironmentMap::direction_to_uv(ray_direction);
                 // let fsl =
