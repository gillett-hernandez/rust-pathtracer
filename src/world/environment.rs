--- conflicted
+++ resolved
@@ -1,10 +1,5 @@
-use crate::materials::*;
+// use crate::materials::*;
 use crate::math::*;
-// #[derive(Clone)]
-// pub struct EnvironmentMap {
-//     pub color: SPD,
-//     pub strength: f32,
-// }
 
 #[derive(Clone)]
 pub enum EnvironmentMap {
@@ -16,62 +11,60 @@
         color: SPD,
         strength: f32,
         solid_angle: f32,
-        uv: (f32, f32),
+        sun_direction: Vec3,
     },
 }
 
 impl EnvironmentMap {
-<<<<<<< HEAD
     // pub const fn new(color: SPD, strength: f32) -> Self {
     //     EnvironmentMap { color, strength }
     // }
-    pub fn sample_spd(
-=======
-    pub const fn new(color: SPD, strength: f32) -> Self {
-        EnvironmentMap { color, strength }
-    }
-    pub fn uv_to_direction(uv: (f32, f32)) -> Vec3 {
-        let phi = PI * (2.0 * uv.0 - 1.0);
-        let (y, x) = phi.sin_cos();
-        let z = (PI * uv.1).cos();
-        Vec3::new(x, y, z)
-    }
-
-    pub fn direction_to_uv(direction: Vec3) -> (f32, f32) {
-        let u = (PI + direction.y().atan2(direction.x())) / (2.0 * PI);
-        let v = direction.z().acos() / PI;
-        (u, v)
-    }
 
     // currently unused
     // sample the spectral distribution at a env map UV
     // used when a camera ray hits an environment map without ever having been assigned a wavelength.
     // would happen when a camera ray hits an env map without bouncing on anything wavelength dependent
     // assuming that the wavelength shouldn't have already been sampled based on the camera's spectral sensitivity
-    pub fn _sample_spd(
->>>>>>> dc2a52bf
-        &self,
-        _uv: (f32, f32),
-        wavelength_range: Bounds1D,
-        wavelength_sample: Sample1D,
-    ) -> Option<(SingleWavelength, PDF)> {
-        // later use uv for texture accessing
-        let (mut sw, pdf) = self
-            .color
-            .sample_power_and_pdf(wavelength_range, wavelength_sample);
-        sw.energy *= self.strength;
-        Some((sw, pdf))
-    }
+    // pub fn _sample_spd(
+    //     &self,
+    //     _uv: (f32, f32),
+    //     wavelength_range: Bounds1D,
+    //     wavelength_sample: Sample1D,
+    // ) -> Option<(SingleWavelength, PDF)> {
+    //     // later use uv for texture accessing
+    //     let (mut sw, pdf) = self
+    //         .color
+    //         .sample_power_and_pdf(wavelength_range, wavelength_sample);
+    //     sw.energy *= self.strength;
+    //     Some((sw, pdf))
+    // }
 
     // evaluate env map given a uv and wavelength
     // used when a camera ray with a given wavelength intersects the environment map
     #[allow(unused_variables)]
     pub fn emission(&self, uv: (f32, f32), lambda: f32) -> SingleEnergy {
         // evaluate emission at uv coordinate and wavelength
-
-        debug_assert!(lambda > 0.0);
-        // SingleEnergy::new(self.color.evaluate_power(lambda))
-        SingleEnergy::new(self.color.evaluate_power(lambda) * self.strength)
+        match self {
+            EnvironmentMap::Constant { color, strength } => {
+                debug_assert!(lambda > 0.0);
+                // SingleEnergy::new(self.color.evaluate_power(lambda))
+                SingleEnergy::new(color.evaluate_power(lambda) * strength)
+            }
+            EnvironmentMap::Sun {
+                color,
+                strength,
+                solid_angle,
+                sun_direction,
+            } => {
+                let direction = uv_to_direction(uv);
+                if ((*sun_direction * direction) - 1.0).abs() < *solid_angle {
+                    // within solid angle
+                    SingleEnergy::new(color.evaluate_power(lambda) * *strength)
+                } else {
+                    SingleEnergy::ZERO
+                }
+            }
+        }
     }
 
     // sample a ray and wavelength based on env map CDF
@@ -85,31 +78,58 @@
         wavelength_sample: Sample1D,
     ) -> (Ray, SingleWavelength, PDF) {
         // sample env map cdf to get light ray, based on env map strength
-        let (mut sw, _pdf) = self
-            .color
-            .sample_power_and_pdf(wavelength_range, wavelength_sample);
-        sw.energy *= self.strength;
-        let random_direction = random_on_unit_sphere(direction_sample);
-        let frame = TangentFrame::from_normal(random_direction);
-        let random_on_normal_disk = world_radius * random_in_unit_disk(position_sample);
-        let point =
-            Point3::from(-random_direction * world_radius) + frame.to_world(&random_on_normal_disk);
-
-        (
-            Ray::new(point, random_direction),
-            sw,
-            // pdf * 1.0 / (4.0 * PI), // solid angle pdf w/ wavelength sample incorporated
-            PDF::from(1.0 / (4.0 * PI)), // solid angle pdf
-        )
-    }
-
-    pub fn sample_direction_given_wavelength(&self, sample: Sample2D, _lambda: f32) -> Vec3 {
+        match self {
+            EnvironmentMap::Constant { color, strength } => {
+                let (mut sw, _pdf) =
+                    color.sample_power_and_pdf(wavelength_range, wavelength_sample);
+                sw.energy *= *strength;
+                let random_direction = random_on_unit_sphere(direction_sample);
+                let frame = TangentFrame::from_normal(random_direction);
+                let random_on_normal_disk = world_radius * random_in_unit_disk(position_sample);
+                let point = Point3::from(-random_direction * world_radius)
+                    + frame.to_world(&random_on_normal_disk);
+
+                (
+                    Ray::new(point, random_direction),
+                    sw,
+                    // pdf * 1.0 / (4.0 * PI), // solid angle pdf w/ wavelength sample incorporated
+                    PDF::from(1.0 / (4.0 * PI)), // solid angle pdf
+                )
+            }
+            EnvironmentMap::Sun {
+                color,
+                strength,
+                solid_angle,
+                sun_direction,
+            } => {
+                let (mut sw, _pdf) =
+                    color.sample_power_and_pdf(wavelength_range, wavelength_sample);
+                sw.energy *= *strength;
+                let (uv, directional_pdf) =
+                    self.sample_env_uv_given_wavelength(direction_sample, sw.lambda);
+
+                let direction = uv_to_direction(uv);
+                let frame = TangentFrame::from_normal(direction);
+                let random_on_normal_disk = world_radius * random_in_unit_disk(position_sample);
+                let point = Point3::from(-direction * world_radius)
+                    + frame.to_world(&random_on_normal_disk);
+
+                (
+                    Ray::new(point, direction),
+                    sw,
+                    PDF::from(1.0 / (2.0 * PI * (1.0 - *solid_angle))),
+                )
+            }
+        }
+    }
+
+    pub fn sample_direction_given_wavelength(&self, sample: Sample2D, lambda: f32) -> (Vec3, PDF) {
         // sample the env map from a specific point in the world.
         // if self.sample_env_uv_given_wavelength ever works out, use that instead here.
-        let uv = self.sample_env_uv(sample);
-        let direction = EnvironmentMap::uv_to_direction(uv);
-
-        direction
+        let (uv, pdf) = self.sample_env_uv_given_wavelength(sample, lambda);
+        let direction = uv_to_direction(uv);
+
+        (direction, pdf)
     }
 
     pub fn sample_direction_and_wavelength(
@@ -117,28 +137,57 @@
         _sample: Sample2D,
         _wavelength_range: Bounds1D,
         _wavelength_sample: Sample1D,
-    ) -> Vec3 {
+    ) -> (Vec3, PDF) {
         unimplemented!()
     }
 
     // sample env UV given a wavelength, based on env CDF for a specific wavelength. might be hard to evaluate, or nearly impossible.
     // would be used when sampling the environment from an eye path, such as in PT or BDPT, given a wavelength
-    pub fn sample_env_uv_given_wavelength(&self, sample: Sample2D, _lambda: f32) -> (f32, f32) {
-        // should sample env CDF to find bright power spikes for a given wavelength and return the UV of those spots.
+    pub fn sample_env_uv_given_wavelength(
+        &self,
+        sample: Sample2D,
+        _lambda: f32,
+    ) -> ((f32, f32), PDF) {
+        self.sample_env_uv(sample)
+        // match self {
+        //     EnvironmentMap::Constant { color, strength } => self.sample_env_uv(sample),
+        //     EnvironmentMap::Sun {
+        //         color,
+        //         strength,
+        //         solid_angle,
+        //         sun_direction,
+        //     } => {}
+        // }
 
         // however because that's unimplemented for now, lets just return `sample_env_uv`
-        self.sample_env_uv(sample)
     }
 
     // sample env UV, based on env luminosity CDF (w/o prescribed wavelength)
-    pub fn sample_env_uv(&self, sample: Sample2D) -> (f32, f32) {
+    pub fn sample_env_uv(&self, sample: Sample2D) -> ((f32, f32), PDF) {
         // samples env CDF to find bright luminosity spikes. returns UV of those spots.
         // CDF for this situation can be stored as the Y values of the XYZ representation, as a greyscale image potentially.
         // consider summed area table as well.
-        (sample.x, sample.y)
-    }
-<<<<<<< HEAD
-=======
+        match self {
+            EnvironmentMap::Constant { color, strength } => {
+                ((sample.x, sample.y), PDF::from(1.0 / (4.0 * PI)))
+            }
+            EnvironmentMap::Sun {
+                color,
+                strength,
+                solid_angle,
+                sun_direction,
+            } => {
+                let local_wo = Vec3::Z + *solid_angle * random_in_unit_disk(sample);
+                let direction = *sun_direction;
+                let frame = TangentFrame::from_normal(direction);
+                let direction = frame.to_world(&local_wo);
+                (
+                    direction_to_uv(direction),
+                    PDF::from(1.0 / (2.0 * PI * (1.0 - *solid_angle))),
+                )
+            }
+        }
+    }
 }
 
 #[cfg(test)]
@@ -147,7 +196,10 @@
     use crate::curves;
     #[test]
     fn test_sample_emission() {
-        let env_map = EnvironmentMap::new(curves::blackbody(5500.0, 40.0), 1.0);
+        let env_map = EnvironmentMap::Constant {
+            color: curves::blackbody(5500.0, 40.0),
+            strength: 1.0,
+        };
         let (ray, sw, pdf) = env_map.sample_emission(
             4.0,
             Sample2D::new_random_sample(),
@@ -167,5 +219,4 @@
         let dot = dir_toward_world_origin * direction;
         println!("{}", dot);
     }
->>>>>>> dc2a52bf
 }