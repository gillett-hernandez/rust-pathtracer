use std::{io::Write, path::Path, sync::Arc};

use math::curves::{InterpolationMode, Op};

use parking_lot::Mutex;
use serde::{Deserialize, Serialize};

use crate::prelude::*;

#[cfg(feature = "preview")]
use minifb::{Scale, Window, WindowOptions};
use pbr::ProgressBar;

use rayon::iter::ParallelIterator;

// equirectangular importance map.
// maybe refactor this to another submodule under or separate from src/world so that more importance map types can be defined.
// also, refactor this importance map type so that it can properly sample from the curves that make up texstack
// would change memory usage complexity from O(n*m) to O(k*n*m) where k is the number of channels in the texstack
// which is 4 for every tex4, 1 for every tex1, etc.

#[derive(Clone, Deserialize, Serialize)]
pub enum ImportanceMap {
    Baked {
        luminance_curve: Curve,
        vertical_resolution: usize,
        horizontal_resolution: usize,
        data: Vec<CurveWithCDF>,
        marginal_cdf: CurveWithCDF,
    },
    Unbaked {
        luminance_curve: Curve,
        vertical_resolution: usize,
        horizontal_resolution: usize,
    },
    Empty,
}

impl ImportanceMap {
    pub fn bake_in_place(&mut self, texture: &TexStack, wavelength_bounds: Bounds1D) -> bool {
        warn!(
            "baking importance map with wavelength_bounds {:?}",
            wavelength_bounds
        );
        match self {
            Self::Baked {
                luminance_curve,
                vertical_resolution,
                horizontal_resolution,
                ..
            }
            | Self::Unbaked {
                luminance_curve,
                vertical_resolution,
                horizontal_resolution,
            } => {
                *self = Self::bake_raw(
                    texture,
                    *vertical_resolution,
                    *horizontal_resolution,
                    luminance_curve.clone(),
                    wavelength_bounds,
                );
                true
            }
            _ => false,
        }
    }
    pub fn bake_raw(
        texture_stack: &TexStack,
        vertical_resolution: usize,
        horizontal_resolution: usize,
        luminance_curve: Curve,
        wavelength_bounds: Bounds1D,
    ) -> Self {
        let num_samples_for_texel_spectra = 100;
        let mut data = Vec::new();
        let mut marginal_data = Vec::new();

        let mut total_luminance = 0.0;

        // let mut machine = Curve::Machine {
        //     seed: 1.0,
        //     list: vec![(Op::Mul, luminance_curve), (Op::Mul, Curve::Const(0.0))],
        // };

        #[cfg(feature = "preview")]
        let (mut window, mut buffer, mut maybe_cdf) = if cfg!(feature = "visualize_importance_map")
        {
            println!("visualize feature enabled");
            let mut window = Window::new(
                "Preview",
                horizontal_resolution,
                vertical_resolution,
                WindowOptions {
                    scale: Scale::X1,
                    ..WindowOptions::default()
                },
            )
            .unwrap_or_else(|e| {
                panic!("{}", e);
            });

            window.set_target_fps(60);
            (
                Some(window),
                vec![0u32; horizontal_resolution * vertical_resolution],
                Some(Vec::new()),
            )
        } else {
            (None, vec![], None)
        };

        println!("generating importance map");
        let pb = Arc::new(Mutex::new(ProgressBar::new(
            (vertical_resolution * horizontal_resolution) as u64,
        )));

        // construct CDF from each row
        let mut rows: Vec<(CurveWithCDF, f32)> = (0..vertical_resolution)
            .into_par_iter()
            .map(|row| -> (CurveWithCDF, f32) {
                let mut signal = Vec::new();
                // cumulative mass function, discrete equivalent of the CDF.
                let mut signal_cmf = Vec::new();
                let mut row_luminance = 0.0;
                for column in 0..horizontal_resolution {
                    let uv = UV(
                        row as f32 / vertical_resolution as f32,
                        column as f32 / horizontal_resolution as f32,
                    );
                    let machine = Curve::Machine {
                        seed: 1.0,
                        list: vec![
                            (Op::Mul, luminance_curve.clone()),
                            (Op::Mul, texture_stack.curve_at(uv)),
                        ],
                    };
                    let texel_luminance = machine.evaluate_integral(
                        wavelength_bounds,
                        num_samples_for_texel_spectra,
                        false,
                    );
                    row_luminance += texel_luminance;
                    signal.push(texel_luminance);
                    signal_cmf.push(row_luminance);
                }
                // normalize pdf (and cdf?)
                signal.iter_mut().for_each(|e| {
                    *e /= row_luminance;
                });
                signal_cmf.iter_mut().for_each(|e| {
                    *e /= row_luminance;
                });
                pb.lock().add(horizontal_resolution as u64);
                (
                    CurveWithCDF {
                        pdf: Curve::Linear {
                            signal,
                            bounds: Bounds1D::new(0.0, 1.0),
                            mode: InterpolationMode::Nearest,
                        },
                        cdf: Curve::Linear {
                            signal: signal_cmf,
                            bounds: Bounds1D::new(0.0, 1.0),
                            mode: InterpolationMode::Nearest,
                        },
                        pdf_integral: 1.0,
                    },
                    row_luminance,
                )
            })
            .collect();
        for (row, (cdf, row_luminance)) in rows.drain(..).enumerate() {
            #[cfg(feature = "preview")]
            if cfg!(feature = "visualize_importance_map") {
                for column in 0..horizontal_resolution {
                    let rgb = (cdf
                        .cdf
                        .evaluate_power(column as f32 / horizontal_resolution as f32))
                    .clamp(0.0, 1.0 - f32::EPSILON);
                    buffer[row * horizontal_resolution + column] = rgb_to_u32(
                        (rgb * 255.0) as u8,
                        (rgb * 255.0) as u8,
                        (rgb * 255.0) as u8,
                    );
                }
            }
            total_luminance += row_luminance;
            data.push(cdf);
            marginal_data.push(row_luminance);
            #[cfg(feature = "preview")]
            maybe_cdf.iter_mut().for_each(|e| e.push(total_luminance));

            #[cfg(feature = "preview")]
            if let Some(window) = &mut window {
                if window.is_open() {
                    window
                        .update_with_buffer(&buffer, horizontal_resolution, vertical_resolution)
                        .unwrap();
                }
            }
        }
        pb.lock().finish();
        println!();

        marginal_data.iter_mut().for_each(|e| *e /= total_luminance);

        #[cfg(feature = "preview")]
        if let Some(window) = &mut window {
            let v_cdf = maybe_cdf.unwrap();
            for row in 0..vertical_resolution {
                if !window.is_open() {
                    break;
                }
                let rgb = (v_cdf[row] / total_luminance).clamp(0.0, 1.0 - f32::EPSILON);
                let u32 = rgb_to_u32(
                    (rgb * 255.0) as u8,
                    (rgb * 255.0) as u8,
                    (rgb * 255.0) as u8,
                );
                buffer[row * horizontal_resolution] = u32;
                buffer[row * horizontal_resolution + 1] = u32;
                buffer[row * horizontal_resolution + 2] = u32;
                window
                    .update_with_buffer(&buffer, horizontal_resolution, vertical_resolution)
                    .unwrap();
            }
        }
        let marginal_cdf = Curve::Linear {
            signal: marginal_data,
            bounds: Bounds1D::new(0.0, 1.0),
            mode: InterpolationMode::Nearest,
        }
        .to_cdf(Bounds1D::new(0.0, 1.0), 100);

        Self::Baked {
            data,
            marginal_cdf,
            horizontal_resolution,
            vertical_resolution,
            luminance_curve,
        }
    }
<<<<<<< HEAD
    pub fn save_baked<P: AsRef<Path>>(&self, filepath: P) -> Result<(), ()> {
        match self {
            ImportanceMap::Baked {
                data,
                marginal_cdf,
                horizontal_resolution,
                vertical_resolution,
                luminance_curve,
            } => {
                let mut file = std::fs::File::create(filepath).map_err(|_| ())?;
                let mut bufwriter = std::io::BufWriter::new(file);

                

                Ok(())
            }
            _ => {
                // importance map not baked, so cannot save
                Err(())
            }
        }
    }
    pub fn load_baked<P: AsRef<Path>>(filepath: P) -> Option<Self> {
        let mut file = std::fs::File::open(filepath).ok()?;
        let mut bufreader = std::io::BufReader::new(file);
        // need methods to serialize and deserialize CurveWithCDF, and thus Curve
        None
    }
    pub fn sample_uv(
        &self,
        sample: Sample2D,
    ) -> ((f32, f32), (PDF<f32, Uniform01>, PDF<f32, Uniform01>)) {
=======
    pub fn sample_uv(&self, sample: Sample2D) -> (UV, (PDF<f32, Uniform01>, PDF<f32, Uniform01>)) {
>>>>>>> 9349cdd5
        match self {
            Self::Baked {
                data, marginal_cdf, ..
            } => {
                // inverse transform sample of the marginal distribution, selecting a row with a high luminance.
                let (
                    SingleWavelength {
                        lambda: u,
                        energy: _,
                    },
                    row_pdf,
                ) = marginal_cdf
                    .sample_power_and_pdf(Bounds1D::new(0.0, 1.0), Sample1D::new(sample.y));

                // inverse transform sample the selected row, finding a uv coordinate with a high luminance.
                let (
                    SingleWavelength {
                        lambda: v,
                        energy: _,
                    },
                    column_pdf,
                ) = data[(u * data.len() as f32) as usize]
                    .sample_power_and_pdf(Bounds1D::new(0.0, 1.0), Sample1D::new(sample.x));
                assert!(u < 1.0, "{}", u);
                assert!(u >= 0.0, "{}", u);
                assert!(v < 1.0, "{}", v);
                assert!(v >= 0.0, "{}", v);
                (UV(u, v), (row_pdf, column_pdf))
            }
            _ => panic!("used unbaked importance map"),
        }
    }
}

#[cfg(test)]
mod test {
    use std::path::PathBuf;

    use math::spectral::{y_bar, BOUNDED_VISIBLE_RANGE};

    use super::*;
    use crate::texture::EvalAt;
    use crate::tonemap::{sRGB, write_to_files, Clamp, Rec709Primaries, Tonemapper};
    use crate::vec2d::Vec2D;

    use crate::world::environment::*;
    use crate::{
        parsing::construct_world,
        texture::{Texture, Texture1},
    };

    #[test]
    fn test_raw_importance_map() {
        let mut film = Vec2D::new(512, 512, 0.0f32);

        for (idx, pixel) in film.buffer.iter_mut().enumerate() {
            let (x, y) = (idx % film.width, (idx / film.width));
            if (x as f32 - 200.0).powi(2) + (y as f32 - 200.0).powi(2) < 400.0 {
                *pixel += 1000.0;
            }
            *pixel += debug_random();
        }

        let texture = TexStack {
            textures: vec![Texture::Texture1(Texture1 {
                curve: Curve::y_bar().to_cdf(BOUNDED_VISIBLE_RANGE, 100),
                texture: film,
                interpolation_mode: InterpolationMode::Nearest,
            })],
        };
        let map =
            ImportanceMap::bake_raw(&texture, 1024, 1024, Curve::y_bar(), BOUNDED_VISIBLE_RANGE);

        // let mut sum = 0.0;
        let width = 512;
        let height = 256;
        let limit = width * height;
        let deterministic = false;
        // let limit = 100000;
        let mut estimate = 0.0;
        let mut pb = ProgressBar::new(limit as u64);

        #[cfg(feature = "preview")]
        let mut window = Window::new(
            "Preview",
            width,
            height,
            WindowOptions {
                scale: Scale::X2,
                ..WindowOptions::default()
            },
        )
        .unwrap_or_else(|e| {
            panic!("{}", e);
        });
        #[cfg(feature = "preview")]
        window.set_target_fps(60);

        #[cfg(feature = "preview")]
        let (mut buffer, mut tonemapper) = (vec![0u32; limit], Clamp::new(0.0, true, true));

        let mut film = Vec2D::new(width, height, XYZColor::BLACK);

        for idx in 0..limit {
            #[cfg(feature = "preview")]
            if !window.is_open() {
                println!("window closed, stopping test");
                break;
            }

            let sample = Sample2D::new_random_sample();
            let x_float = ((idx % width) as f32 + sample.x) / width as f32;
            let y_float = ((idx / width) as f32 + sample.y) / height as f32;

            let sample = if deterministic {
                Sample2D::new(x_float, y_float)
            } else {
                sample
            };
            let (uv, pdf) = map.sample_uv(sample);
            let pdf = pdf.0 * pdf.1;

            // estimate of env map luminance will have unacceptable bias depending on the actual size of the env map texture.
            // need to downsample to retain size information in importance map so that the pdf can be adjusted.

            for _ in 0..4 {
                let (mut sw, _) = (
                    SingleWavelength::new_from_range(0.5, BOUNDED_VISIBLE_RANGE),
                    1.0,
                );

                sw.energy = texture.eval_at(sw.lambda, uv);

                // sum += y_bar(sw.lambda * 10.0) * sw.energy;
                estimate += y_bar(sw.lambda * 10.0) * sw.energy / *pdf;
                let (px, py) = (
                    (uv.0 * width as f32) as usize,
                    (uv.1 * height as f32) as usize,
                );

                // film.buffer[px + width * py] += XYZColor::from(sw) / (pdf.0 + 0.01) / wavelength_pdf;
                film.buffer[px + width * py] += XYZColor::new(1.0, 1.0, 1.0) * sw.energy / *pdf;
            }

            if idx % 100 == 0 {
                pb.add(100);
                #[cfg(feature = "preview")]
                update_window_buffer(
                    &mut buffer,
                    &film,
                    &mut tonemapper,
                    1.0 / (idx as f32 + 1.0),
                );
                #[cfg(feature = "preview")]
                window.update_with_buffer(&buffer, width, height).unwrap();
            }
        }
        println!("\n\nestimate is {}", estimate / limit as f32);
    }

    #[test]
    fn test_env_importance_sampling() {
        let mut world = construct_world(PathBuf::from("data/scenes/hdri_test_2.toml")).unwrap();

        if let EnvironmentMap::HDR {
            importance_map,
            texture,
            ..
        } = &mut world.environment
        {
            importance_map.bake_in_place(texture, BOUNDED_VISIBLE_RANGE);
        }

        let env = &world.environment;
        if let EnvironmentMap::HDR {
            importance_map,
            texture,
            strength,
            ..
        } = env
        {
            if matches!(importance_map, ImportanceMap::Baked { .. }) {
                println!("got importance map, now do some math on it to see if it works");
            } else {
                println!("testing env map without importance map, now do some math on it to see if it works");
            }

            let wavelength_range = BOUNDED_VISIBLE_RANGE;

            // let mut sum = 0.0;
            let width = 512;
            let height = 256;
            let limit = width * height;
            let deterministic = false;
            // let limit = 100000;
            let mut estimate = 0.0;
            let mut estimate2 = 0.0;
            let mut pb = ProgressBar::new(limit as u64);

            #[cfg(feature = "preview")]
            let mut window = Window::new(
                "Preview",
                width,
                height,
                WindowOptions {
                    scale: Scale::X2,
                    ..WindowOptions::default()
                },
            )
            .unwrap_or_else(|e| {
                panic!("{}", e);
            });
            #[cfg(feature = "preview")]
            window.set_target_fps(60);

            #[cfg(feature = "preview")]
            let mut buffer = vec![0u32; limit];

            let mut tonemapper = Clamp::new(0.0, true, true);

            let mut film = Vec2D::new(width, height, XYZColor::BLACK);

            // let mut sampler = StratifiedSampler::new(100, 100, 100);
            for idx in 0..limit {
                #[cfg(feature = "preview")]
                if !window.is_open() {
                    println!("window closed, stopping test");
                    break;
                }
                // let sample = sampler.draw_2d();
                let sample = Sample2D::new_random_sample();
                let x_float = ((idx % width) as f32 + sample.x) / width as f32;
                let y_float = ((idx / width) as f32 + sample.y) / height as f32;
                // env.sample_emission(
                //     world.radius,
                //     world.center,
                //     Sample2D::new_random_sample(),
                //     Sample2D::new_random_sample(),
                //     BOUNDED_VISIBLE_RANGE,
                //     Sample1D::new_random_sample(),
                // );

                let sample = if deterministic {
                    Sample2D::new(x_float, y_float)
                } else {
                    sample
                };
                // println!("{} {}", sample.x, sample.y);
                let (uv, pdf_solid_angle_0) = env.sample_env_uv(sample);
                let pdf_solid_angle_1 = *env.pdf_for(uv) + 0.01;

                for _ in 0..4 {
                    let wavelength_sample = if false {
                        // pick a constant wavelength to reduce variance
                        Sample1D::new(0.55)
                    } else {
                        Sample1D::new_random_sample()
                    };
                    let (mut sw, wavelength_pdf) = (
                        SingleWavelength::new_from_range(wavelength_sample.x, wavelength_range),
                        1.0 / wavelength_range.span(),
                    );

                    sw.energy = texture.eval_at(sw.lambda, uv) * strength;

                    // sum += y_bar(sw.lambda * 10.0) * sw.energy;
                    estimate += y_bar(sw.lambda * 10.0) * sw.energy
                        / (*pdf_solid_angle_0 + 0.01)
                        / wavelength_pdf;
                    estimate2 +=
                        y_bar(sw.lambda * 10.0) * sw.energy / pdf_solid_angle_1 / wavelength_pdf;
                    let (px, py) = (
                        (uv.0 * width as f32) as usize,
                        (uv.1 * height as f32) as usize,
                    );

                    // film.buffer[px + width * py] += XYZColor::from(sw) / (pdf.0 + 0.01) / wavelength_pdf;
                    film.buffer[px + width * py] +=
                        XYZColor::from(sw) / pdf_solid_angle_1 / wavelength_pdf;
                }

                if idx % 100 == 0 {
                    pb.add(100);
                    #[cfg(feature = "preview")]
                    update_window_buffer(
                        &mut buffer,
                        &film,
                        &mut tonemapper,
                        1.0 / (idx as f32 + 1.0),
                    );
                    #[cfg(feature = "preview")]
                    window.update_with_buffer(&buffer, width, height).unwrap();
                }
            }
            println!(
                "\n\nestimate is {}, estimate2 = {}",
                estimate / limit as f32,
                estimate2 / limit as f32
            );

            let boxed: Box<dyn Tonemapper> = Box::new(tonemapper);
            write_to_files::<Rec709Primaries, sRGB>(
                &film,
                &boxed,
                1.0,
                "env_map_sampling_test.exr",
                "env_map_sampling_test.png",
            )
            .expect("writing to disk failed");
        }
    }

    #[test]
    fn test_env_direct_access() {
        let world = construct_world(PathBuf::from("data/scenes/hdri_test_2.toml")).unwrap();
        let env = &world.environment;

        let wavelength_range = BOUNDED_VISIBLE_RANGE;

        // let mut sum = 0.0;
        let width = 512;
        let height = 256;
        let limit = width * height;
        let deterministic = true;
        let mut estimate = 0.0;
        let mut pb = ProgressBar::new(limit as u64);

        #[cfg(feature = "preview")]
        let mut window = Window::new(
            "Preview",
            width,
            height,
            WindowOptions {
                scale: Scale::X2,
                ..WindowOptions::default()
            },
        )
        .unwrap_or_else(|e| {
            panic!("{}", e);
        });
        #[cfg(feature = "preview")]
        window.set_target_fps(60);
        let mut film = Vec2D::new(width, height, XYZColor::BLACK);

        #[cfg(feature = "preview")]
        let (mut buffer, mut tonemapper) = (vec![0u32; limit], Clamp::new(0.0, true, true));

        for idx in 0..limit {
            #[cfg(feature = "preview")]
            if !window.is_open() {
                println!("window closed, stopping test");
                break;
            }

            let uv = if deterministic {
                let u = (idx % width) as f32 / width as f32;
                let v = (idx / width) as f32 / height as f32;

                UV(u, v)
            } else {
                let s = Sample2D::new_random_sample();
                UV(s.x, s.y)
            };

            let pdf = env.pdf_for(uv);
            for _ in 0..4 {
                let wavelength_sample = if false {
                    // pick a constant wavelength to reduce variance
                    Sample1D::new(0.35)
                } else {
                    Sample1D::new_random_sample()
                };
                let (mut sw, wavelength_pdf) = (
                    SingleWavelength::new_from_range(wavelength_sample.x, wavelength_range),
                    1.0 / wavelength_range.span(),
                );

                sw.energy = env.emission(uv, sw.lambda);

                // sum += y_bar(sw.lambda * 10.0) * sw.energy;
                estimate += y_bar(sw.lambda * 10.0) * sw.energy / wavelength_pdf;
                let (px, py) = (
                    (uv.0 * width as f32) as usize,
                    (uv.1 * height as f32) as usize,
                );
                film.buffer[px + width * py] += XYZColor::from(sw) / wavelength_pdf / (*pdf + 0.01);
            }

            if idx % 100 == 0 {
                pb.add(100);
                #[cfg(feature = "preview")]
                update_window_buffer(
                    &mut buffer,
                    &film,
                    &mut tonemapper,
                    1.0 / (idx as f32 + 1.0),
                );
                #[cfg(feature = "preview")]
                window.update_with_buffer(&buffer, width, height).unwrap();
            }
        }
        println!("\n\nestimate is {}", estimate / limit as f32);
    }

    #[test]
    fn test_env_scene_ray_sampling() {
        let mut world = construct_world(PathBuf::from("data/scenes/hdri_test_2.toml")).unwrap();

        let wavelength_bounds = BOUNDED_VISIBLE_RANGE;
        if let EnvironmentMap::HDR {
            importance_map,
            texture,
            ..
        } = &mut world.environment
        {
            importance_map.bake_in_place(texture, wavelength_bounds);
        }

        let (world_radius, world_center) = (world.radius, world.center);
        let mut sampler = RandomSampler::new();

        let mut integral = XYZColor::BLACK;
        let n = 10000;
        for _ in 0..n {
            let (position_sample, direction_sample, wavelength_sample) =
                (sampler.draw_2d(), sampler.draw_2d(), sampler.draw_1d());
            let (_ray, le, pdf, wavelength_pdf) = world.environment.sample_emission(
                world_radius,
                world_center,
                position_sample,
                direction_sample,
                wavelength_bounds,
                wavelength_sample,
            );
            integral += XYZColor::from(le.replace_energy(le.energy / *pdf / *wavelength_pdf));
        }
        assert!((integral / n as f32).0.simd_gt(f32x4::splat(0.0)).any());
        println!("{:?}", integral / n as f32);
    }

    #[test]
    fn test_2d_importance_sampling() {
        // func is e^(-x^2-y^2)
        let func = |x: f32, y: f32| (-(x * x + y * y)).exp();
        let sample_transform = |x: f32| 4.0 * (x - 0.5);

        // jacobian comes from the sample transform. offsets don't affect the jacobian, but scaling factors do.
        let sample_jacobian = 16.0;

        let resolution = 100;
        let bounds = Bounds1D::new(0.0, 1.0);

        let mut marginal_distribution_data = Vec::new();
        let mut cdfs = Vec::new();
        for y_i in 0..resolution {
            let y_f = y_i as f32 / resolution as f32;
            let row_cdf = Curve::from_function(
                |x| func(sample_transform(x), sample_transform(y_f)),
                resolution,
                bounds,
                InterpolationMode::Linear,
            )
            .to_cdf(bounds, resolution);

            marginal_distribution_data.push(row_cdf.pdf_integral);
            println!("{:?}", row_cdf.pdf_integral);
            cdfs.push(row_cdf);
        }

        // let total = marginal_distribution_data.iter().sum::<f32>();
        // marginal_distribution_data
        //     .iter_mut()
        //     .for_each(|e| *e /= total);

        let importance_map = ImportanceMap::Baked {
            data: cdfs,
            marginal_cdf: Curve::Linear {
                signal: marginal_distribution_data,
                bounds,
                mode: InterpolationMode::Linear,
            }
            .to_cdf(bounds, resolution),
            vertical_resolution: resolution,
            horizontal_resolution: resolution,
            luminance_curve: crate::curves::cie_e(1.0),
        };

        let width = 256;
        let height = 256;
        let limit = width * height;
        let deterministic = false;
        // let limit = 100000;
        let mut estimate = 0.0;
        let mut pb = ProgressBar::new(limit as u64);

        #[cfg(feature = "preview")]
        let mut window = Window::new(
            "Preview",
            width,
            height,
            WindowOptions {
                scale: Scale::X2,
                ..WindowOptions::default()
            },
        )
        .unwrap_or_else(|e| {
            panic!("{}", e);
        });
        #[cfg(feature = "preview")]
        window.set_target_fps(60);

        let mut film = Vec2D::new(width, height, XYZColor::BLACK);

        #[cfg(feature = "preview")]
        let (mut buffer, mut tonemapper) = (vec![0u32; limit], Clamp::new(0.0, true, true));

        for idx in 0..limit {
            #[cfg(feature = "preview")]
            if !window.is_open() {
                println!("window closed, stopping test");
                break;
            }

            let sample = Sample2D::new_random_sample();
            let x_float = ((idx % width) as f32 + sample.x) / width as f32;
            let y_float = ((idx / width) as f32 + sample.y) / height as f32;

            let sample = if deterministic {
                Sample2D::new(x_float, y_float)
            } else {
                sample
            };

            // let uv = (sample.x, sample.y);
            // let pdf = 1.0;

            let (uv, pdf) = importance_map.sample_uv(sample);
            // println!("{} {}", uv.0, uv.1);
            let pdf = *(pdf.0 * pdf.1) / sample_jacobian;
            // let uv = (uv.0 / 4.0 + 0.5, uv.1 / 4.0 + 0.5);

            // estimate of env map luminance will have unacceptable bias depending on the actual size of the env map texture.
            // need to downsample to retain size information in importance map so that the pdf can be adjusted.

            let mut sw = SingleWavelength::new_from_range(0.5, BOUNDED_VISIBLE_RANGE);

            sw.energy = func(sample_transform(uv.0), sample_transform(uv.1));

            // sum += y_bar(sw.lambda * 10.0) * sw.energy;
            estimate += sw.energy / pdf / limit as f32;

            if !cfg!(feature = "preview") {
                let (px, py) = (
                    (uv.0 * width as f32) as usize,
                    (uv.1 * height as f32) as usize,
                );

                // film.buffer[px + width * py] += XYZColor::from(sw) / (pdf.0 + 0.01) / wavelength_pdf;
                film.buffer[px + width * py] += XYZColor::new(1.0, 1.0, 1.0) * sw.energy / pdf;
            }

            if idx % 1000 == 0 {
                println!();
                println!("{}", estimate * limit as f32 / idx as f32);
                pb.add(1000);
                #[cfg(feature = "preview")]
                update_window_buffer(
                    &mut buffer,
                    &film,
                    &mut tonemapper,
                    1.0 / (idx as f32 + 1.0),
                );

                #[cfg(feature = "preview")]
                window.update_with_buffer(&buffer, width, height).unwrap();
            }
        }
        let true_value = 3.11227031972f64;
        let err = (estimate - true_value as f32).abs() / true_value as f32;
        println!(
            "\n\nestimate is {}, true value is {}, error factor is {}",
            estimate, true_value, err
        );
        assert!(err < 0.001);
    }
    /*
    #[cfg(feature = "preview")]
    #[test]
    fn test_adaptive_sampling() {
        use crate::tonemap::Reinhard1x3;

        let world = construct_world(PathBuf::from("data/scenes/hdri_test_2.toml")).unwrap();
        let env = &world.environment;

        let wavelength_range = BOUNDED_VISIBLE_RANGE;

        // let mut sum = 0.0;
        let width = 512;
        let height = 256;

        let mut window = Window::new(
            "Preview",
            width,
            height,
            WindowOptions {
                scale: Scale::X2,
                ..WindowOptions::default()
            },
        )
        .unwrap_or_else(|e| {
            panic!("{}", e);
        });
        let mut buffer = vec![0u32; width * height];
        let converter = crate::tonemap::sRGB;

        let mut tonemapper = Reinhard1x3::new(0.001, 40.0, true);
        // let mut tonemapper = Clamp::new(-10.0, true, true);

        window.set_target_fps(60);

        let mut film = Vec2D::new(width, height, XYZColor::BLACK);
        let mut sample_squared_film = Vec2D::new(width, height, XYZColor::BLACK);

        let variance_fraction = 0.1;

        let max_samples = 1000;
        let mut pb = ProgressBar::new(max_samples as u64);
        let variance_samples = (max_samples as f32 * variance_fraction) as i32;
        for idx in 0..variance_samples {
            film.buffer
                .par_iter_mut()
                .zip(sample_squared_film.buffer.par_iter_mut())
                .enumerate()
                .for_each(|(i, (pixel, squared_pixel))| {
                    let u = (i % width) as f32 / width as f32;
                    let v = (i / width) as f32 / height as f32;
                    let uv = (u, v);

                    let pdf = env.pdf_for(uv);

                    let wavelength_sample = Sample1D::new_random_sample();
                    let (sw, wavelength_pdf) = (
                        SingleWavelength::new_from_range(wavelength_sample.x, wavelength_range),
                        1.0 / wavelength_range.span(),
                    );

                    let energy = env.emission(uv, sw.lambda);

                    if *pdf == 0.0 {
                        return;
                    }
                    *pixel += XYZColor::from(SingleWavelength::new(
                        sw.lambda,
                        (energy / wavelength_pdf / (*pdf)).into(),
                    ));
                    *squared_pixel +=
                        XYZColor::from(SingleWavelength::new(sw.lambda, (energy * energy).into()))
                            / wavelength_pdf
                            / *pdf;
                });
            pb.inc();

            update_window_buffer(
                &mut buffer,
                &film,
                &mut tonemapper,
                1.0 / (idx as f32 + 1.0),
            );

            window.update_with_buffer(&buffer, width, height).unwrap();
        }
        // done with variance estimation phase,
        // now for the actual full phase
        let mut variance_visualization = film.clone();
        variance_visualization
            .buffer
            .par_iter_mut()
            .enumerate()
            .for_each(|(i, e)| {
                let sum = film.buffer[i];
                let sum_of_squares = sample_squared_film.buffer[i];
                let denom = variance_samples as f32;
                *e = XYZColor::from_raw(SimdFloat::abs(
                    (sum_of_squares.0 / f32x4::splat(denom)
                        - (sum.0 / f32x4::splat(denom)).powf(f32x4::splat(2.0))),
                ));
            });
        while window.is_open() {
            update_window_buffer(
                &mut buffer,
                &film,
                &mut tonemapper,
                1.0 / (idx as f32 + 1.0),
            );

            window.update_with_buffer(&buffer, width, height).unwrap();
        }
        todo!();
    } */
}<|MERGE_RESOLUTION|>--- conflicted
+++ resolved
@@ -242,9 +242,8 @@
             luminance_curve,
         }
     }
-<<<<<<< HEAD
     pub fn save_baked<P: AsRef<Path>>(&self, filepath: P) -> Result<(), ()> {
-        match self {
+        match self.clone() {
             ImportanceMap::Baked {
                 data,
                 marginal_cdf,
@@ -255,7 +254,11 @@
                 let mut file = std::fs::File::create(filepath).map_err(|_| ())?;
                 let mut bufwriter = std::io::BufWriter::new(file);
 
-                
+                // bincode::serialize_into(bufwriter, data);
+                // bincode::serialize_into(bufwriter, marginal_cdf);
+                // bincode::serialize_into(bufwriter, horizontal_resolution);
+                // bincode::serialize_into(bufwriter, vertical_resolution);
+                // bincode::serialize_into(bufwriter, luminance_curve);
 
                 Ok(())
             }
@@ -271,13 +274,7 @@
         // need methods to serialize and deserialize CurveWithCDF, and thus Curve
         None
     }
-    pub fn sample_uv(
-        &self,
-        sample: Sample2D,
-    ) -> ((f32, f32), (PDF<f32, Uniform01>, PDF<f32, Uniform01>)) {
-=======
     pub fn sample_uv(&self, sample: Sample2D) -> (UV, (PDF<f32, Uniform01>, PDF<f32, Uniform01>)) {
->>>>>>> 9349cdd5
         match self {
             Self::Baked {
                 data, marginal_cdf, ..
