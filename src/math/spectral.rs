--- conflicted
+++ resolved
@@ -6,12 +6,10 @@
 use packed_simd::f32x4;
 use serde::{Deserialize, Serialize};
 
-<<<<<<< HEAD
 use std::ops::{Add, AddAssign, Div, DivAssign, Mul, MulAssign};
-=======
+
 pub const EXTENDED_VISIBLE_RANGE: Bounds1D = Bounds1D::new(370.0, 790.0);
 pub const BOUNDED_VISIBLE_RANGE: Bounds1D = Bounds1D::new(380.0, 780.0);
->>>>>>> 76f4d5e6
 
 #[derive(Copy, Clone, Debug, PartialEq, PartialOrd)]
 pub struct SingleEnergy(pub f32);
