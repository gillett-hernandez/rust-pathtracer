--- conflicted
+++ resolved
@@ -1,324 +1,294 @@
-// #![allow(unused_imports, unused_variables, unused)]
-#![feature(clamp, slice_fill)]
-<<<<<<< HEAD
-=======
-
->>>>>>> fb79122a
-extern crate image;
-
-#[macro_use]
-extern crate packed_simd;
-
-pub mod aabb;
-pub mod accelerator;
-pub mod camera;
-pub mod config;
-pub mod curves;
-pub mod geometry;
-pub mod hittable;
-pub mod integrator;
-pub mod material;
-pub mod materials;
-pub mod math;
-
-pub mod parsing;
-pub mod renderer;
-pub mod tonemap;
-pub mod world;
-
-use camera::{Camera, SimpleCamera};
-use config::{get_settings, Config};
-use geometry::{AARect, Aggregate, Instance, Sphere};
-
-use material::Material;
-use materials::*;
-use math::*;
-use world::*;
-
-use renderer::{NaiveRenderer, Renderer};
-
-use parsing::*;
-
-// use integrator::*;
-// use std::sync::Arc;
-// use std::time::Instant;
-
-// use rayon::prelude::*;
-
-fn parse_cameras_from(settings: &Config) -> Vec<Camera> {
-    let mut cameras = Vec::<Camera>::new();
-    for camera_config in &settings.cameras {
-        let camera: Camera = match camera_config {
-            config::CameraSettings::SimpleCamera(cam) => {
-                let shutter_open_time = cam.shutter_open_time.unwrap_or(0.0);
-                Camera::SimpleCamera(SimpleCamera::new(
-                    Point3::from(cam.look_from),
-                    Point3::from(cam.look_at),
-                    Vec3::from(cam.v_up.unwrap_or([0.0, 0.0, 1.0])),
-                    cam.vfov,
-                    1.0,
-                    cam.focal_distance.unwrap_or(10.0),
-                    cam.aperture_size.unwrap_or(0.0),
-                    shutter_open_time,
-                    cam.shutter_close_time.unwrap_or(1.0).max(shutter_open_time),
-                ))
-            }
-        };
-        cameras.push(camera);
-    }
-    cameras
-}
-
-#[allow(dead_code)]
-fn white_furnace_test(material: Box<dyn Material>) -> World {
-    let world = World {
-        accelerator: Accelerator::new(
-            vec![Instance::from(Aggregate::from(Sphere::new(
-                5.0,
-                Point3::new(0.0, 0.0, 0.0),
-                0,
-                0,
-            )))],
-            AcceleratorType::List,
-        ),
-        lights: vec![],
-        environment: EnvironmentMap::new(curves::cie_e(1.0)),
-        materials: vec![material],
-    };
-    world
-}
-
-#[allow(unused_variables)]
-fn cornell_box(color: SPD, world_strength: f32) -> World {
-    let cie_e_world_illuminant = curves::cie_e(world_strength);
-    let flat_zero = curves::void();
-    let flat_one = curves::cie_e(1.0);
-    let cie_e_illuminant = curves::cie_e(15.0);
-    let (silver_ior, silver_kappa) =
-        load_ior_and_kappa("data/curves/silver.csv", |x: f32| x * 1000.0).unwrap();
-    let (gold_ior, gold_kappa) =
-        load_ior_and_kappa("data/curves/gold.csv", |x: f32| x * 1000.0).unwrap();
-
-    let (bismuth_ior, bismuth_kappa) =
-        load_ior_and_kappa("data/curves/bismuth.csv", |x: f32| x * 1000.0).unwrap();
-    let (copper_ior, copper_kappa) =
-        load_ior_and_kappa("data/curves/copper-mcpeak.csv", |x: f32| x * 1000.0).unwrap();
-    let (lead_ior, lead_kappa) =
-        load_ior_and_kappa("data/curves/lead.csv", |x: f32| x * 1000.0).unwrap();
-    let (cold_lead_ior, cold_lead_kappa) =
-        load_ior_and_kappa("data/curves/lead-140K.csv", |x: f32| x * 1000.0).unwrap();
-    let (platinum_ior, platinum_kappa) =
-        load_ior_and_kappa("data/curves/platinum.csv", |x: f32| x * 1000.0).unwrap();
-    let (iron_ior, iron_kappa) =
-        load_ior_and_kappa("data/curves/iron-johnson.csv", |x: f32| x * 1000.0).unwrap();
-
-    let red = curves::red(1.0);
-    let green = curves::green(1.0);
-    let blue = curves::blue(1.0);
-    let white = curves::cie_e(1.0);
-    let moissanite = curves::cauchy(2.5, 40000.0);
-    let glass = curves::cauchy(1.45, 10000.0);
-    let blackbody_illuminant = curves::blackbody(5500.0, 5.0);
-
-    let lambertian = Box::new(Lambertian::new(color));
-    let lambertian_white = Box::new(Lambertian::new(white));
-    let lambertian_red = Box::new(Lambertian::new(red));
-    let lambertian_green = Box::new(Lambertian::new(green));
-    let lambertian_blue = Box::new(Lambertian::new(blue));
-    let ggx_glass = Box::new(GGX::new(0.01, glass.clone(), 1.0, flat_zero.clone(), 1.0));
-    let ggx_glass_rough = Box::new(GGX::new(0.4, glass.clone(), 1.0, flat_zero.clone(), 1.0));
-    let ggx_moissanite = Box::new(GGX::new(0.01, moissanite, 1.0, flat_zero.clone(), 1.0));
-    let ggx_silver_metal = Box::new(GGX::new(
-        0.03,
-        silver_ior.clone(),
-        1.0,
-        silver_kappa.clone(),
-        0.0,
-    ));
-    let ggx_copper_metal = Box::new(GGX::new(
-        0.03,
-        copper_ior.clone(),
-        1.0,
-        copper_kappa.clone(),
-        0.0,
-    ));
-    let ggx_silver_metal_rough = Box::new(GGX::new(
-        0.08,
-        silver_ior.clone(),
-        1.0,
-        silver_kappa.clone(),
-        0.0,
-    ));
-    let ggx_gold_metal = Box::new(GGX::new(0.03, gold_ior, 1.0, gold_kappa, 0.0));
-    let ggx_lead_metal = Box::new(GGX::new(0.03, lead_ior, 1.0, lead_kappa, 0.0));
-    let ggx_cold_lead_metal = Box::new(GGX::new(0.03, cold_lead_ior, 1.0, cold_lead_kappa, 0.0));
-    let ggx_platinum_metal = Box::new(GGX::new(0.03, platinum_ior, 1.0, platinum_kappa, 0.0));
-    let ggx_bismuth_metal = Box::new(GGX::new(0.08, bismuth_ior, 1.0, bismuth_kappa, 0.0));
-    let ggx_iron_metal = Box::new(GGX::new(0.08, iron_ior, 1.0, iron_kappa, 0.0));
-
-    let env_map = EnvironmentMap::new(cie_e_world_illuminant);
-    let diffuse_light = Box::new(DiffuseLight::new(blackbody_illuminant, Sidedness::Dual));
-
-    let world = World {
-        accelerator: Accelerator::new(
-            vec![
-                // Box::new(Sphere::new(10.0, Point3::new(0.0, 0.0, 15.0), Some(2), 0)), // big sphere light above
-                Instance::from(Aggregate::from(AARect::new(
-                    (0.7, 0.7),
-                    Point3::new(0.0, 0.0, 0.9),
-                    Axis::Z,
-                    false,
-                    1,
-                    0,
-                ))),
-                Instance::from(Aggregate::from(AARect::new(
-                    (2.0, 2.0),
-                    Point3::new(0.0, 0.0, 1.0),
-                    Axis::Z,
-                    true,
-                    2,
-                    1,
-                ))),
-                Instance::from(Aggregate::from(Sphere::new(
-                    0.3,
-                    Point3::new(-0.5, 0.0, -0.7),
-                    0,
-                    2,
-                ))), // ball at origin
-                Instance::from(Aggregate::from(Sphere::new(
-                    0.3,
-                    Point3::new(0.1, -0.5, -0.7),
-                    5,
-                    3,
-                ))), // ball at origin
-                Instance::from(Aggregate::from(Sphere::new(
-                    0.3,
-                    Point3::new(0.1, 0.5, -0.7),
-                    6,
-                    4,
-                ))), // ball at origin
-                Instance::from(Aggregate::from(AARect::new(
-                    (2.0, 2.0),
-                    Point3::new(0.0, 0.0, -1.0),
-                    Axis::Z,
-                    true,
-                    2,
-                    5,
-                ))),
-                Instance::from(Aggregate::from(AARect::new(
-                    (2.0, 2.0),
-                    Point3::new(0.0, 1.0, 0.0),
-                    Axis::Y,
-                    true,
-                    3,
-                    6,
-                ))),
-                Instance::from(Aggregate::from(AARect::new(
-                    (2.0, 2.0),
-                    Point3::new(0.0, -1.0, 0.0),
-                    Axis::Y,
-                    true,
-                    4,
-                    7,
-                ))),
-                Instance::from(Aggregate::from(AARect::new(
-                    // back wall
-                    (2.0, 2.0),
-                    Point3::new(1.0, 0.0, 0.0),
-                    Axis::X,
-                    true,
-                    2,
-                    8,
-                ))),
-            ],
-            AcceleratorType::List,
-        ),
-        // the lights vector is in the form of instance indices, which means that 0 points to the first index, which in turn means it points to the lit sphere.
-        lights: vec![0],
-        environment: env_map,
-        materials: vec![
-            ggx_glass,
-            diffuse_light,
-            lambertian_white,
-            lambertian_blue,
-            lambertian_red,
-            ggx_gold_metal,
-            ggx_copper_metal,
-        ],
-    };
-    world
-}
-
-#[allow(unused_variables)]
-fn construct_scene() -> World {
-    let white = curves::cie_e(1.0);
-    cornell_box(white, 0.2)
-}
-
-// fn render(
-//     renderer: &Box<dyn Renderer>,
-//     camera: &Box<dyn Camera>,
-//     render_settings: &RenderSettings,
-//     world: &Arc<World>,
-// ) -> Film<XYZColor> {
-
-// }
-
-fn main() -> () {
-    let config: Config = match get_settings("data/config.toml".to_string()) {
-        Ok(expr) => expr,
-        Err(v) => {
-            println!("{:?}", "couldn't read config.toml");
-            println!("{:?}", v);
-            return;
-        }
-    };
-    let threads = config
-        .render_settings
-        .iter()
-        .map(|i| &i.threads)
-        .fold(1, |a, &b| a.max(b.unwrap_or(1)));
-    rayon::ThreadPoolBuilder::new()
-        .num_threads(threads as usize)
-        .build_global()
-        .unwrap();
-
-    // do_prerender_steps(config);
-
-    let world = construct_scene();
-
-    let cameras: Vec<Camera> = parse_cameras_from(&config);
-    // some integrators only work with certain renderers.
-    // collect the render settings bundles that apply to certain integrators, and correlate them with their corresponding renderers.
-    // use multiple renderers if necessary
-
-<<<<<<< HEAD
-        let total_camera_rays = film.total_pixels()
-            * (render_settings
-                .max_samples
-                .unwrap_or(render_settings.min_samples) as usize);
-
-        let elapsed = (now.elapsed().as_millis() as f32) / 1000.0;
-
-        // do stuff with film here
-
-        let filename = render_settings.filename.as_ref();
-        let filename_str = filename.cloned().unwrap_or(String::from("output"));
-        let exr_filename = format!("output/{}.exr", filename_str);
-        let png_filename = format!("output/{}.png", filename_str);
-
-        let srgb_tonemapper = tonemap::sRGB::new(&film, 1.0);
-        srgb_tonemapper.write_to_files(&film, &exr_filename, &png_filename);
-        println!(
-            "\ntook {}s at {} rays per second and {} rays per second per thread",
-            elapsed,
-            (total_camera_rays as f32) / elapsed,
-            (total_camera_rays as f32) / elapsed / (render_settings.threads.unwrap() as f32)
-        );
-    }
-=======
-    // let renderer = construct_renderer(&config);
-    let renderer = NaiveRenderer::new();
-    renderer.render(world, cameras, &config);
->>>>>>> fb79122a
-}
+// #![allow(unused_imports, unused_variables, unused)]
+#![feature(clamp, slice_fill)]
+extern crate image;
+
+#[macro_use]
+extern crate packed_simd;
+
+pub mod aabb;
+pub mod accelerator;
+pub mod camera;
+pub mod config;
+pub mod curves;
+pub mod geometry;
+pub mod hittable;
+pub mod integrator;
+pub mod material;
+pub mod materials;
+pub mod math;
+
+pub mod parsing;
+pub mod renderer;
+pub mod tonemap;
+pub mod world;
+
+use camera::{Camera, SimpleCamera};
+use config::{get_settings, Config};
+use geometry::{AARect, Aggregate, Instance, Sphere};
+
+use material::Material;
+use materials::*;
+use math::*;
+use world::*;
+
+use renderer::{NaiveRenderer, Renderer};
+
+use parsing::*;
+
+// use integrator::*;
+// use std::sync::Arc;
+// use std::time::Instant;
+
+// use rayon::prelude::*;
+
+fn parse_cameras_from(settings: &Config) -> Vec<Camera> {
+    let mut cameras = Vec::<Camera>::new();
+    for camera_config in &settings.cameras {
+        let camera: Camera = match camera_config {
+            config::CameraSettings::SimpleCamera(cam) => {
+                let shutter_open_time = cam.shutter_open_time.unwrap_or(0.0);
+                Camera::SimpleCamera(SimpleCamera::new(
+                    Point3::from(cam.look_from),
+                    Point3::from(cam.look_at),
+                    Vec3::from(cam.v_up.unwrap_or([0.0, 0.0, 1.0])),
+                    cam.vfov,
+                    1.0,
+                    cam.focal_distance.unwrap_or(10.0),
+                    cam.aperture_size.unwrap_or(0.0),
+                    shutter_open_time,
+                    cam.shutter_close_time.unwrap_or(1.0).max(shutter_open_time),
+                ))
+            }
+        };
+        cameras.push(camera);
+    }
+    cameras
+}
+
+#[allow(dead_code)]
+fn white_furnace_test(material: Box<dyn Material>) -> World {
+    let world = World {
+        accelerator: Accelerator::new(
+            vec![Instance::from(Aggregate::from(Sphere::new(
+                5.0,
+                Point3::new(0.0, 0.0, 0.0),
+                0,
+                0,
+            )))],
+            AcceleratorType::List,
+        ),
+        lights: vec![],
+        environment: EnvironmentMap::new(curves::cie_e(1.0)),
+        materials: vec![material],
+    };
+    world
+}
+
+#[allow(unused_variables)]
+fn cornell_box(color: SPD, world_strength: f32) -> World {
+    let cie_e_world_illuminant = curves::cie_e(world_strength);
+    let flat_zero = curves::void();
+    let flat_one = curves::cie_e(1.0);
+    let cie_e_illuminant = curves::cie_e(15.0);
+    let (silver_ior, silver_kappa) =
+        load_ior_and_kappa("data/curves/silver.csv", |x: f32| x * 1000.0).unwrap();
+    let (gold_ior, gold_kappa) =
+        load_ior_and_kappa("data/curves/gold.csv", |x: f32| x * 1000.0).unwrap();
+
+    let (bismuth_ior, bismuth_kappa) =
+        load_ior_and_kappa("data/curves/bismuth.csv", |x: f32| x * 1000.0).unwrap();
+    let (copper_ior, copper_kappa) =
+        load_ior_and_kappa("data/curves/copper-mcpeak.csv", |x: f32| x * 1000.0).unwrap();
+    let (lead_ior, lead_kappa) =
+        load_ior_and_kappa("data/curves/lead.csv", |x: f32| x * 1000.0).unwrap();
+    let (cold_lead_ior, cold_lead_kappa) =
+        load_ior_and_kappa("data/curves/lead-140K.csv", |x: f32| x * 1000.0).unwrap();
+    let (platinum_ior, platinum_kappa) =
+        load_ior_and_kappa("data/curves/platinum.csv", |x: f32| x * 1000.0).unwrap();
+    let (iron_ior, iron_kappa) =
+        load_ior_and_kappa("data/curves/iron-johnson.csv", |x: f32| x * 1000.0).unwrap();
+
+    let red = curves::red(1.0);
+    let green = curves::green(1.0);
+    let blue = curves::blue(1.0);
+    let white = curves::cie_e(1.0);
+    let moissanite = curves::cauchy(2.5, 40000.0);
+    let glass = curves::cauchy(1.45, 10000.0);
+    let blackbody_illuminant = curves::blackbody(5500.0, 5.0);
+
+    let lambertian = Box::new(Lambertian::new(color));
+    let lambertian_white = Box::new(Lambertian::new(white));
+    let lambertian_red = Box::new(Lambertian::new(red));
+    let lambertian_green = Box::new(Lambertian::new(green));
+    let lambertian_blue = Box::new(Lambertian::new(blue));
+    let ggx_glass = Box::new(GGX::new(0.01, glass.clone(), 1.0, flat_zero.clone(), 1.0));
+    let ggx_glass_rough = Box::new(GGX::new(0.4, glass.clone(), 1.0, flat_zero.clone(), 1.0));
+    let ggx_moissanite = Box::new(GGX::new(0.01, moissanite, 1.0, flat_zero.clone(), 1.0));
+    let ggx_silver_metal = Box::new(GGX::new(
+        0.03,
+        silver_ior.clone(),
+        1.0,
+        silver_kappa.clone(),
+        0.0,
+    ));
+    let ggx_copper_metal = Box::new(GGX::new(
+        0.03,
+        copper_ior.clone(),
+        1.0,
+        copper_kappa.clone(),
+        0.0,
+    ));
+    let ggx_silver_metal_rough = Box::new(GGX::new(
+        0.08,
+        silver_ior.clone(),
+        1.0,
+        silver_kappa.clone(),
+        0.0,
+    ));
+    let ggx_gold_metal = Box::new(GGX::new(0.03, gold_ior, 1.0, gold_kappa, 0.0));
+    let ggx_lead_metal = Box::new(GGX::new(0.03, lead_ior, 1.0, lead_kappa, 0.0));
+    let ggx_cold_lead_metal = Box::new(GGX::new(0.03, cold_lead_ior, 1.0, cold_lead_kappa, 0.0));
+    let ggx_platinum_metal = Box::new(GGX::new(0.03, platinum_ior, 1.0, platinum_kappa, 0.0));
+    let ggx_bismuth_metal = Box::new(GGX::new(0.08, bismuth_ior, 1.0, bismuth_kappa, 0.0));
+    let ggx_iron_metal = Box::new(GGX::new(0.08, iron_ior, 1.0, iron_kappa, 0.0));
+
+    let env_map = EnvironmentMap::new(cie_e_world_illuminant);
+    let diffuse_light = Box::new(DiffuseLight::new(blackbody_illuminant, Sidedness::Dual));
+
+    let world = World {
+        accelerator: Accelerator::new(
+            vec![
+                // Box::new(Sphere::new(10.0, Point3::new(0.0, 0.0, 15.0), Some(2), 0)), // big sphere light above
+                Instance::from(Aggregate::from(AARect::new(
+                    (0.7, 0.7),
+                    Point3::new(0.0, 0.0, 0.9),
+                    Axis::Z,
+                    false,
+                    1,
+                    0,
+                ))),
+                Instance::from(Aggregate::from(AARect::new(
+                    (2.0, 2.0),
+                    Point3::new(0.0, 0.0, 1.0),
+                    Axis::Z,
+                    true,
+                    2,
+                    1,
+                ))),
+                Instance::from(Aggregate::from(Sphere::new(
+                    0.3,
+                    Point3::new(-0.5, 0.0, -0.7),
+                    0,
+                    2,
+                ))), // ball at origin
+                Instance::from(Aggregate::from(Sphere::new(
+                    0.3,
+                    Point3::new(0.1, -0.5, -0.7),
+                    5,
+                    3,
+                ))), // ball at origin
+                Instance::from(Aggregate::from(Sphere::new(
+                    0.3,
+                    Point3::new(0.1, 0.5, -0.7),
+                    6,
+                    4,
+                ))), // ball at origin
+                Instance::from(Aggregate::from(AARect::new(
+                    (2.0, 2.0),
+                    Point3::new(0.0, 0.0, -1.0),
+                    Axis::Z,
+                    true,
+                    2,
+                    5,
+                ))),
+                Instance::from(Aggregate::from(AARect::new(
+                    (2.0, 2.0),
+                    Point3::new(0.0, 1.0, 0.0),
+                    Axis::Y,
+                    true,
+                    3,
+                    6,
+                ))),
+                Instance::from(Aggregate::from(AARect::new(
+                    (2.0, 2.0),
+                    Point3::new(0.0, -1.0, 0.0),
+                    Axis::Y,
+                    true,
+                    4,
+                    7,
+                ))),
+                Instance::from(Aggregate::from(AARect::new(
+                    // back wall
+                    (2.0, 2.0),
+                    Point3::new(1.0, 0.0, 0.0),
+                    Axis::X,
+                    true,
+                    2,
+                    8,
+                ))),
+            ],
+            AcceleratorType::List,
+        ),
+        // the lights vector is in the form of instance indices, which means that 0 points to the first index, which in turn means it points to the lit sphere.
+        lights: vec![0],
+        environment: env_map,
+        materials: vec![
+            ggx_glass,
+            diffuse_light,
+            lambertian_white,
+            lambertian_blue,
+            lambertian_red,
+            ggx_gold_metal,
+            ggx_copper_metal,
+        ],
+    };
+    world
+}
+
+#[allow(unused_variables)]
+fn construct_scene() -> World {
+    let white = curves::cie_e(1.0);
+    cornell_box(white, 0.2)
+}
+
+// fn render(
+//     renderer: &Box<dyn Renderer>,
+//     camera: &Box<dyn Camera>,
+//     render_settings: &RenderSettings,
+//     world: &Arc<World>,
+// ) -> Film<XYZColor> {
+
+// }
+
+fn main() -> () {
+    let config: Config = match get_settings("data/config.toml".to_string()) {
+        Ok(expr) => expr,
+        Err(v) => {
+            println!("{:?}", "couldn't read config.toml");
+            println!("{:?}", v);
+            return;
+        }
+    };
+    let threads = config
+        .render_settings
+        .iter()
+        .map(|i| &i.threads)
+        .fold(1, |a, &b| a.max(b.unwrap_or(1)));
+    rayon::ThreadPoolBuilder::new()
+        .num_threads(threads as usize)
+        .build_global()
+        .unwrap();
+
+    // do_prerender_steps(config);
+
+    let world = construct_scene();
+
+    let cameras: Vec<Camera> = parse_cameras_from(&config);
+    // some integrators only work with certain renderers.
+    // collect the render settings bundles that apply to certain integrators, and correlate them with their corresponding renderers.
+    // use multiple renderers if necessary
+
+    // let renderer = construct_renderer(&config);
+    let renderer = NaiveRenderer::new();
+    renderer.render(world, cameras, &config);
+}