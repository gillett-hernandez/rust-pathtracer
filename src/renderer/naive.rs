--- conflicted
+++ resolved
@@ -83,11 +83,7 @@
                 let mut temp_color = XYZColor::BLACK;
                 // let mut sampler: Box<dyn Sampler> = Box::new(StratifiedSampler::new(20, 20, 10));
                 let mut sampler: Box<dyn Sampler> = Box::new(RandomSampler::new());
-<<<<<<< HEAD
-                // idea: use Curve::Tabulated to collect all the data for a single pixel as a Curve, then convert that whole thing to XYZ.
-=======
-
->>>>>>> f4fc01d8
+
                 for s in 0..settings.min_samples {
                     let sample = sampler.draw_2d();
 
@@ -377,8 +373,8 @@
                 .par_iter_mut()
                 .enumerate()
                 .for_each(|(pixel_index, pixel_ref)| {
+                    let x: usize = pixel_index % render_settings.resolution.width;
                     let y: usize = pixel_index / render_settings.resolution.width;
-                    let x: usize = pixel_index - render_settings.resolution.width * y;
                     let light_color = light_film.at(x, y);
                     *pixel_ref += light_color / (render_settings.min_samples as f32);
                 });
