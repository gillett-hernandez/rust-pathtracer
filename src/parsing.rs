--- conflicted
+++ resolved
@@ -66,10 +66,6 @@
     let mut values: Vec<f32> = Vec::new();
     for line in lines {
         let value = line.trim().parse::<f32>()?;
-<<<<<<< HEAD
-        // print!("{} ", value);
-=======
->>>>>>> 82fc505f
         values.push(func(value));
     }
 
