--- conflicted
+++ resolved
@@ -1,125 +1,114 @@
-[package]
-name = "rust_pathtracer"
-version = "0.2.0"
-authors = ["Gillett Hernandez <gillett.hernandez@gmail.com>"]
-edition = "2018"
-default-run = "main"
-
-[features]
-visualize_importance_map=[]
-notification=[]
-sort_mesh_aabb_hits = []
-gui = ["eframe", "egui_extras", "egui"]
-<<<<<<< HEAD
-build_raymarch = ["sdfu/ultraviolet", "ultraviolet"]
-=======
-color-grad = ["colorgrad"]
-realistic_camera = ["rust_optics"]
->>>>>>> 789c6223
-
-
-[dependencies]
-log = "0.4.17"
-log-once = "0.4.0"
-simplelog = "0.12.0"
-crossbeam = "0.8.1"
-exr = "1.3.0"
-image = "0.24.3"
-minifb = "0.24.0"
-nalgebra = "0.32.1"
-num_cpus = "1.13.0"
-ordered-float = "3.0.0"
-packed_simd = { version = "0.3.7", package = "packed_simd_2" }
-parking_lot = "0.12.0"
-pbr = "1.0.4"
-rand = "0.8.4"
-rayon = "1.5.0"
-serde = { version = "1.0.120", features = ["derive"] }
-tobj = "3.2.0"
-toml = "0.5"
-structopt = "0.3.26"
-paste = "1.0.7"
-<<<<<<< HEAD
-eframe = {version = "*", optional = true}
-egui = {version = "*", optional = true}
-egui_extras = {version = "*", optional = true}
-sdfu = {git="https://github.com/fu5ha/sdfu", optional = true, features=["ultraviolet"]}
-ultraviolet = {version = "0.8.1", optional = true}
-=======
-math =  { git = "https://github.com/gillett-hernandez/rust_cg_math" }
-rust_optics =  { git = "https://github.com/gillett-hernandez/rust_optics", optional=true }
-eframe = {version = "0.19.0", optional = true}
-egui = {version = "0.19.0", optional = true}
-egui_extras = {version = "0.19.0", optional = true}
-colorgrad = {version = "0.6.1", optional = true}
->>>>>>> 789c6223
-
-[target.'cfg(windows)'.dependencies]
-win32_notification = "0.1.0"
-
-[build-dependencies]
-serde = { version = "1.0.120", features = ["derive"] }
-
-[lib]
-path = "src/lib.rs"
-
-[[bin]]
-name = "clm_test"
-path = "src/bin/clm_test.rs"
-
-
-[[bin]]
-name = "compare_exr"
-path = "src/bin/compare_exr.rs"
-required-features = ["color-grad"]
-
-[[bin]]
-name = "raymarch"
-path = "src/bin/raymarch.rs"
-required-features = ["build_raymarch"]
-
-[[bin]]
-name = "medium_test"
-path = "src/bin/medium_test.rs"
-
-[[bin]]
-name = "color_test"
-path = "src/bin/color_test.rs"
-required-features = ["gui"]
-
-[[bin]]
-name = "main"
-path = "src/bin/main.rs"
-
-[profile.dev]
-opt-level = 2
-panic='abort'
-debug=true
-
-[profile.dev.build-override]
-opt-level = 3
-
-[profile.dev.package."*"]
-opt-level = 3
-
-[profile.test]
-opt-level = 1
-
-[profile.test.build-override]
-opt-level = 3
-
-[profile.test.package."*"]
-opt-level = 3
-
-[profile.release]
-opt-level = 3
-debug = false
-lto = 'fat'
-incremental = false
-debug-assertions = false
-codegen-units = 1
-panic = 'abort'
-
-
-
-
+[package]
+name = "rust_pathtracer"
+version = "0.2.0"
+authors = ["Gillett Hernandez <gillett.hernandez@gmail.com>"]
+edition = "2018"
+default-run = "main"
+
+[features]
+visualize_importance_map = []
+notification = []
+sort_mesh_aabb_hits = []
+gui = ["eframe", "egui_extras", "egui"]
+build_raymarch = ["sdfu/ultraviolet", "ultraviolet"]
+color-grad = ["colorgrad"]
+realistic_camera = ["rust_optics"]
+
+
+[dependencies]
+log = "0.4.17"
+log-once = "0.4.0"
+simplelog = "0.12.0"
+crossbeam = "0.8.1"
+exr = "1.3.0"
+image = "0.24.3"
+minifb = "0.24.0"
+nalgebra = "0.32.1"
+num_cpus = "1.13.0"
+ordered-float = "3.0.0"
+packed_simd = { version = "0.3.7", package = "packed_simd_2" }
+parking_lot = "0.12.0"
+pbr = "1.0.4"
+rand = "0.8.4"
+rayon = "1.5.0"
+serde = { version = "1.0.120", features = ["derive"] }
+tobj = "3.2.0"
+toml = "0.5"
+structopt = "0.3.26"
+paste = "1.0.7"
+eframe = { version = "*", optional = true }
+egui = { version = "*", optional = true }
+egui_extras = { version = "*", optional = true }
+sdfu = { git = "https://github.com/fu5ha/sdfu", optional = true, features = [
+    "ultraviolet",
+] }
+ultraviolet = { version = "0.8.1", optional = true }
+math = { git = "https://github.com/gillett-hernandez/rust_cg_math" }
+rust_optics = { git = "https://github.com/gillett-hernandez/rust_optics", optional = true }
+colorgrad = { version = "0.6.1", optional = true }
+
+[target.'cfg(windows)'.dependencies]
+win32_notification = "0.1.0"
+
+[build-dependencies]
+serde = { version = "1.0.120", features = ["derive"] }
+
+[lib]
+path = "src/lib.rs"
+
+[[bin]]
+name = "clm_test"
+path = "src/bin/clm_test.rs"
+
+
+[[bin]]
+name = "compare_exr"
+path = "src/bin/compare_exr.rs"
+required-features = ["color-grad"]
+
+[[bin]]
+name = "raymarch"
+path = "src/bin/raymarch.rs"
+required-features = ["build_raymarch"]
+
+[[bin]]
+name = "medium_test"
+path = "src/bin/medium_test.rs"
+
+[[bin]]
+name = "color_test"
+path = "src/bin/color_test.rs"
+required-features = ["gui"]
+
+[[bin]]
+name = "main"
+path = "src/bin/main.rs"
+
+[profile.dev]
+opt-level = 2
+panic = 'abort'
+debug = true
+
+[profile.dev.build-override]
+opt-level = 3
+
+[profile.dev.package."*"]
+opt-level = 3
+
+[profile.test]
+opt-level = 1
+
+[profile.test.build-override]
+opt-level = 3
+
+[profile.test.package."*"]
+opt-level = 3
+
+[profile.release]
+opt-level = 3
+debug = false
+lto = 'fat'
+incremental = false
+debug-assertions = false
+codegen-units = 1
+panic = 'abort'