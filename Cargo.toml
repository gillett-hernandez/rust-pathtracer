[package]
name = "rust_pathtracer"
version = "0.1.0"
authors = ["Gillett Hernandez <gillett.hernandez@gmail.com>"]
edition = "2018"
default-run = "main"

[dependencies]
itertools = "0.10.0"
rayon = "1.5.0"
toml = "0.5"
num_cpus = "1.13.0"
<<<<<<< HEAD
serde = { version = "1.0.114", features = ["derive"] }
rand = "0.7"
image = "0.23.9"
packed_simd = { version = "0.3.4", package = "packed_simd_2" }
nalgebra = "0.22"
ordered-float = "2.0.0"
=======
serde = { version = "1.0.120", features = ["derive"] }
rand = "0.8.2"
image = "0.23.12"
packed_simd = { version = "0.3.4", package = "packed_simd_2" }
nalgebra = "0.24.0"
ordered-float = "2.0.1"
>>>>>>> acadf39e
exr = "0.9.0"
pbr = "1.0.4"
parking_lot = "0.11.1"
crossbeam = "0.8.0"
tobj = "2.0.3"
minifb = "0.19.1"
math =  { git = "https://github.com/gillett-hernandez/rust_cg_math" }
rust_optics =  { git = "https://github.com/gillett-hernandez/rust_optics" }

[target.'cfg(windows)'.dependencies]
win32_notification = "0.1.0"

[build-dependencies]
serde = { version = "1.0.120", features = ["derive"] }
serde_json = "1.0.61"

[lib]
path = "src/lib.rs"

[[bin]]
name = "clm_test"
path = "src/bin/clm_test.rs"

[[bin]]
name = "main"
path = "src/bin/main.rs"

[profile.dev]
opt-level = 3
panic='abort'
debug=true

[profile.test]
opt-level = 0

[profile.release]
opt-level = 3
debug = true
lto = 'fat'
incremental = false
debug-assertions = false
codegen-units = 1
panic = 'abort'




<|MERGE_RESOLUTION|>--- conflicted
+++ resolved
@@ -1,74 +1,66 @@
-[package]
-name = "rust_pathtracer"
-version = "0.1.0"
-authors = ["Gillett Hernandez <gillett.hernandez@gmail.com>"]
-edition = "2018"
-default-run = "main"
-
-[dependencies]
-itertools = "0.10.0"
-rayon = "1.5.0"
-toml = "0.5"
-num_cpus = "1.13.0"
-<<<<<<< HEAD
-serde = { version = "1.0.114", features = ["derive"] }
-rand = "0.7"
-image = "0.23.9"
-packed_simd = { version = "0.3.4", package = "packed_simd_2" }
-nalgebra = "0.22"
-ordered-float = "2.0.0"
-=======
-serde = { version = "1.0.120", features = ["derive"] }
-rand = "0.8.2"
-image = "0.23.12"
-packed_simd = { version = "0.3.4", package = "packed_simd_2" }
-nalgebra = "0.24.0"
-ordered-float = "2.0.1"
->>>>>>> acadf39e
-exr = "0.9.0"
-pbr = "1.0.4"
-parking_lot = "0.11.1"
-crossbeam = "0.8.0"
-tobj = "2.0.3"
-minifb = "0.19.1"
-math =  { git = "https://github.com/gillett-hernandez/rust_cg_math" }
-rust_optics =  { git = "https://github.com/gillett-hernandez/rust_optics" }
-
-[target.'cfg(windows)'.dependencies]
-win32_notification = "0.1.0"
-
-[build-dependencies]
-serde = { version = "1.0.120", features = ["derive"] }
-serde_json = "1.0.61"
-
-[lib]
-path = "src/lib.rs"
-
-[[bin]]
-name = "clm_test"
-path = "src/bin/clm_test.rs"
-
-[[bin]]
-name = "main"
-path = "src/bin/main.rs"
-
-[profile.dev]
-opt-level = 3
-panic='abort'
-debug=true
-
-[profile.test]
-opt-level = 0
-
-[profile.release]
-opt-level = 3
-debug = true
-lto = 'fat'
-incremental = false
-debug-assertions = false
-codegen-units = 1
-panic = 'abort'
-
-
-
-
+[package]
+name = "rust_pathtracer"
+version = "0.1.0"
+authors = ["Gillett Hernandez <gillett.hernandez@gmail.com>"]
+edition = "2018"
+default-run = "main"
+
+[dependencies]
+crossbeam = "0.8.1"
+exr = "0.9.0"
+image = "0.23.12"
+minifb = "0.19.1"
+nalgebra = "0.29.0"
+num_cpus = "1.13.0"
+ordered-float = "2.8.0"
+packed_simd = { version = "0.3.4", package = "packed_simd_2" }
+parking_lot = "0.11.1"
+pbr = "1.0.4"
+rand = "0.8.4"
+rayon = "1.5.0"
+serde = { version = "1.0.120", features = ["derive"] }
+tobj = "2.0.3"
+toml = "0.5"
+
+
+math =  { git = "https://github.com/gillett-hernandez/rust_cg_math" }
+rust_optics =  { git = "https://github.com/gillett-hernandez/rust_optics" }
+
+[target.'cfg(windows)'.dependencies]
+win32_notification = "0.1.0"
+
+[build-dependencies]
+serde = { version = "1.0.120", features = ["derive"] }
+serde_json = "1.0.61"
+
+[lib]
+path = "src/lib.rs"
+
+[[bin]]
+name = "clm_test"
+path = "src/bin/clm_test.rs"
+
+[[bin]]
+name = "main"
+path = "src/bin/main.rs"
+
+[profile.dev]
+opt-level = 3
+panic='abort'
+debug=true
+
+[profile.test]
+opt-level = 0
+
+[profile.release]
+opt-level = 3
+debug = true
+lto = 'fat'
+incremental = false
+debug-assertions = false
+codegen-units = 1
+panic = 'abort'
+
+
+
+